--- conflicted
+++ resolved
@@ -192,129 +192,6 @@
 	return false;
 }
 
-<<<<<<< HEAD
-static int parse_cereg(bool is_notification,
-		       const char *at_buf,
-		       enum lte_lc_nw_reg_status *reg_status,
-		       struct lte_lc_cell *cell,
-		       enum lte_lc_lte_mode *lte_mode,
-		       struct lte_lc_psm_cfg *psm_cfg)
-{
-	int err, status;
-	struct at_param_list resp_list;
-	char str_buf[10];
-	size_t len = sizeof(str_buf) - 1;
-
-	err = at_params_list_init(&resp_list, AT_CEREG_PARAMS_COUNT_MAX);
-	if (err) {
-		LOG_ERR("Could not init AT params list, error: %d", err);
-		return err;
-	}
-
-	/* Parse CEREG response and populate AT parameter list */
-	err = at_parser_params_from_str(at_buf,
-					NULL,
-					&resp_list);
-	if (err) {
-		LOG_ERR("Could not parse AT+CEREG response, error: %d", err);
-		goto clean_exit;
-	}
-
-	if (reg_status) {
-		/* Parse network registration status */
-		err = at_params_int_get(&resp_list,
-				is_notification ? AT_CEREG_REG_STATUS_INDEX :
-						AT_CEREG_READ_REG_STATUS_INDEX,
-				&status);
-		if (err) {
-			LOG_ERR("Could not get registration status, error: %d", err);
-			goto clean_exit;
-		}
-
-		*reg_status = status;
-	}
-
-	if (cell && (*reg_status != LTE_LC_NW_REG_UICC_FAIL) &&
-	    (at_params_valid_count_get(&resp_list) > AT_CEREG_CELL_ID_INDEX)) {
-		/* Parse tracking area code */
-		err = at_params_string_get(
-				&resp_list,
-				is_notification ? AT_CEREG_TAC_INDEX :
-						  AT_CEREG_READ_TAC_INDEX,
-				str_buf, &len);
-		if (err) {
-			LOG_ERR("Could not get tracking area code, error: %d", err);
-			goto clean_exit;
-		}
-
-		str_buf[len] = '\0';
-		cell->tac = strtoul(str_buf, NULL, 16);
-
-		/* Parse cell ID */
-		len = sizeof(str_buf) - 1;
-
-		err = at_params_string_get(&resp_list,
-				is_notification ? AT_CEREG_CELL_ID_INDEX :
-						  AT_CEREG_READ_CELL_ID_INDEX,
-				str_buf, &len);
-		if (err) {
-			LOG_ERR("Could not get cell ID, error: %d", err);
-			goto clean_exit;
-		}
-
-		str_buf[len] = '\0';
-		cell->id = strtoul(str_buf, NULL, 16);
-	} else if (cell) {
-		cell->tac = UINT32_MAX;
-		cell->id = UINT32_MAX;
-	}
-
-	if (lte_mode) {
-		/* Get currently active LTE mode. */
-		err = at_params_int_get(&resp_list,
-				is_notification ? AT_CEREG_ACT_INDEX :
-						  AT_CEREG_READ_ACT_INDEX,
-				(int *)lte_mode);
-		if (err) {
-			LOG_DBG("LTE mode not found, error code: %d", err);
-			*lte_mode = LTE_LC_LTE_MODE_NONE;
-
-			/* This is not an error that should be returned, as it's
-			 * expected in some situations that LTE mode is not
-			 * available.
-			 */
-			err = 0;
-		} else {
-			LOG_DBG("LTE mode: %d", *lte_mode);
-		}
-	}
-
-	/* Parse PSM configuration only when registered */
-	if (psm_cfg && ((*reg_status == LTE_LC_NW_REG_REGISTERED_HOME) ||
-	    (*reg_status == LTE_LC_NW_REG_REGISTERED_ROAMING)) &&
-	     (at_params_valid_count_get(&resp_list) > AT_CEREG_TAU_INDEX)) {
-		err = parse_psm_cfg(&resp_list, is_notification, psm_cfg);
-		if (err) {
-			LOG_ERR("Failed to parse PSM configuration, error: %d",
-				err);
-			goto clean_exit;
-		}
-	} else {
-		/* When device is not registered, PSM valies are invalid */
-		if (psm_cfg) { /* fixed by jani, official fig under work by Jan-Tore */
-			psm_cfg->tau = -1;
-			psm_cfg->active_time = -1;
-		}
-	}
-
-clean_exit:
-	at_params_list_free(&resp_list);
-
-	return err;
-}
-
-=======
->>>>>>> 90a28ba8
 static void at_handler(void *context, const char *response)
 {
 	ARG_UNUSED(context);
