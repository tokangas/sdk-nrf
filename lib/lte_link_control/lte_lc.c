--- conflicted
+++ resolved
@@ -657,10 +657,6 @@
 
 int lte_lc_normal(void)
 {
-<<<<<<< HEAD
-
-=======
->>>>>>> 5b924a96
 	return lte_lc_func_mode_set(LTE_LC_FUNC_MODE_NORMAL);
 }
 
@@ -1299,15 +1295,10 @@
 int lte_lc_func_mode_set(enum lte_lc_func_mode mode)
 {
 	switch (mode) {
-<<<<<<< HEAD
-	case LTE_LC_FUNC_MODE_NORMAL: {
-		int err = enable_notifications();
-=======
 	case LTE_LC_FUNC_MODE_ACTIVATE_LTE:
 	case LTE_LC_FUNC_MODE_NORMAL: {
 		int err = enable_notifications();
 
->>>>>>> 5b924a96
 		if (err) {
 			LOG_ERR("Failed to enabled notifications, error: %d", err);
 			return err;
