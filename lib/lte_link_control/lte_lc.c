/*
 * Copyright (c) 2018 Nordic Semiconductor ASA
 *
 * SPDX-License-Identifier: LicenseRef-Nordic-5-Clause
 */

#include <zephyr.h>
#include <zephyr/types.h>
#include <errno.h>
#include <net/socket.h>
#include <string.h>
#include <stdio.h>
#include <device.h>
#include <modem/lte_lc.h>
#include <modem/at_cmd.h>
#include <modem/at_cmd_parser.h>
#include <modem/at_params.h>
#include <modem/at_notif.h>
#include <logging/log.h>

LOG_MODULE_REGISTER(lte_lc, CONFIG_LTE_LINK_CONTROL_LOG_LEVEL);

#define LC_MAX_READ_LENGTH			128
#define AT_CMD_SIZE(x)				(sizeof(x) - 1)
#define AT_RESPONSE_PREFIX_INDEX		0
#define AT_CFUN_READ				"AT+CFUN?"
#define AT_CFUN_RESPONSE_PREFIX			"+CFUN"
#define AT_CFUN_MODE_INDEX			1
#define AT_CFUN_PARAMS_COUNT			2
#define AT_CFUN_RESPONSE_MAX_LEN		20
#define AT_CEREG_5				"AT+CEREG=5"
#define AT_CEREG_READ				"AT+CEREG?"
#define AT_CEREG_RESPONSE_PREFIX		"+CEREG"
#define AT_CEREG_PARAMS_COUNT_MAX		10
#define AT_CEREG_REG_STATUS_INDEX		1
#define AT_CEREG_READ_REG_STATUS_INDEX		2
#define AT_CEREG_TAC_INDEX			2
#define AT_CEREG_READ_TAC_INDEX			3
#define AT_CEREG_CELL_ID_INDEX			3
#define AT_CEREG_ACT_INDEX			4
#define AT_CEREG_READ_CELL_ID_INDEX		4
#define AT_CEREG_READ_ACT_INDEX			5
#define AT_CEREG_ACTIVE_TIME_INDEX		7
#define AT_CEREG_READ_ACTIVE_TIME_INDEX		8
#define AT_CEREG_TAU_INDEX			8
#define AT_CEREG_READ_TAU_INDEX			9
#define AT_CEREG_RESPONSE_MAX_LEN		80
#define AT_XSYSTEMMODE_READ			"AT%XSYSTEMMODE?"
#define AT_XSYSTEMMODE_RESPONSE_PREFIX		"%XSYSTEMMODE"
#define AT_XSYSTEMMODE_PROTO			"AT%%XSYSTEMMODE=%d,%d,%d,%d"
/* The indices are for the set command. Add 1 for the read command indices. */
#define AT_XSYSTEMMODE_READ_LTEM_INDEX		1
#define AT_XSYSTEMMODE_READ_NBIOT_INDEX		2
#define AT_XSYSTEMMODE_READ_GPS_INDEX		3
#define AT_XSYSTEMMODE_READ_PREFERENCE_INDEX	4
#define AT_XSYSTEMMODE_PARAMS_COUNT		5
#define AT_XSYSTEMMODE_RESPONSE_MAX_LEN		30
/* CEDRXS command parameters */
#define AT_CEDRXS_MODE_INDEX
#define AT_CEDRXS_ACTT_WB			4
#define AT_CEDRXS_ACTT_NB			5
/* CEDRXP notification parameters */
#define AT_CEDRXP_PARAMS_COUNT_MAX		5
#define AT_CEDRXP_ACTT_INDEX			1
#define AT_CEDRXP_REQ_EDRX_INDEX		2
#define AT_CEDRXP_NW_EDRX_INDEX			3
#define AT_CEDRXP_NW_PTW_INDEX			4
/* CSCON command parameters */
#define AT_CSCON_RESPONSE_PREFIX		"+CSCON"
#define AT_CSCON_PARAMS_COUNT_MAX		4
#define AT_CSCON_RRC_MODE_INDEX			1
#define AT_CSCON_READ_RRC_MODE_INDEX		2

#define SYS_MODE_PREFERRED \
	(IS_ENABLED(CONFIG_LTE_NETWORK_MODE_LTE_M)		? \
		LTE_LC_SYSTEM_MODE_LTEM				: \
	IS_ENABLED(CONFIG_LTE_NETWORK_MODE_NBIOT)		? \
		LTE_LC_SYSTEM_MODE_NBIOT			: \
	IS_ENABLED(CONFIG_LTE_NETWORK_MODE_LTE_M_GPS)		? \
		LTE_LC_SYSTEM_MODE_LTEM_GPS			: \
	IS_ENABLED(CONFIG_LTE_NETWORK_MODE_NBIOT_GPS)		? \
		LTE_LC_SYSTEM_MODE_NBIOT_GPS			: \
	IS_ENABLED(CONFIG_LTE_NETWORK_MODE_LTE_M_NBIOT)		? \
		LTE_LC_SYSTEM_MODE_LTEM_NBIOT			: \
	IS_ENABLED(CONFIG_LTE_NETWORK_MODE_LTE_M_NBIOT_GPS)	? \
		LTE_LC_SYSTEM_MODE_LTEM_NBIOT_GPS		: \
	LTE_LC_SYSTEM_MODE_NONE)

/* Forward declarations */
static int parse_nw_reg_status(const char *at_response,
			       enum lte_lc_nw_reg_status *status,
			       size_t reg_status_index);
static int parse_rrc_mode(const char *at_response,
			  enum lte_lc_rrc_mode *mode,
			  size_t mode_index);
static int parse_edrx(const char *at_response,
		      struct lte_lc_edrx_cfg *cfg);
static bool response_is_valid(const char *response, size_t response_len,
			      const char *check);
static int parse_psm_cfg(struct at_param_list *at_params,
			 bool is_notif,
			 struct lte_lc_psm_cfg *psm_cfg);

static lte_lc_evt_handler_t evt_handler;
static bool is_initialized;

#if defined(CONFIG_NRF_MODEM_LIB_TRACE_ENABLED)
/* Enable modem trace */
static const char mdm_trace[] = "AT%XMODEMTRACE=1,2";
#endif
/* Subscribes to notifications with level 5 */
static const char cereg_5_subscribe[] = AT_CEREG_5;

#if defined(CONFIG_LTE_LOCK_BANDS)
/* Lock LTE bands 3, 4, 13 and 20 (volatile setting) */
static const char lock_bands[] = "AT%XBANDLOCK=2,\""CONFIG_LTE_LOCK_BAND_MASK
				 "\"";
#endif
#if defined(CONFIG_LTE_LOCK_PLMN)
/* Lock PLMN */
static const char lock_plmn[] = "AT+COPS=1,2,\""
				 CONFIG_LTE_LOCK_PLMN_STRING"\"";
#elif defined(CONFIG_LTE_UNLOCK_PLMN)
/* Unlock PLMN */
static const char unlock_plmn[] = "AT+COPS=0";
#endif
/* Request eDRX to be disabled */
static const char edrx_disable[] = "AT+CEDRXS=3";
/* Default eDRX setting */
static char edrx_param[5] = CONFIG_LTE_EDRX_REQ_VALUE;
/* Default PTW setting */
static char ptw_param[5] = CONFIG_LTE_PTW_VALUE;
/* Default PSM RAT setting */
static char psm_param_rat[9] = CONFIG_LTE_PSM_REQ_RAT;
/* Default PSM RPATU setting */
static char psm_param_rptau[9] = CONFIG_LTE_PSM_REQ_RPTAU;
/* Request PSM to be disabled */
static const char psm_disable[] = "AT+CPSMS=";
/* Set the modem to power off mode */
static const char power_off[] = "AT+CFUN=0";
/* Set the modem to Normal mode */
static const char normal[] = "AT+CFUN=1";
/* Set the modem to Offline mode */
static const char offline[] = "AT+CFUN=4";
/* Enable CSCON (RRC mode) notifications */
static const char cscon[] = "AT+CSCON=1";
/* Disable RAI */
static const char rai_disable[] = "AT+%XRAI=0";
/* Default RAI setting */
static char rai_param[2] = CONFIG_LTE_RAI_REQ_VALUE;

static const enum lte_lc_system_mode sys_mode_preferred = SYS_MODE_PREFERRED;

/* System mode to use when connecting to LTE network, which can be changed in
 * two ways:
 *	- Automatically to fallback mode (if enabled) when connection to the
 *	  preferred mode is unsuccessful and times out.
 *	- By calling lte_lc_system_mode_set() and set the mode explicitly.
 */
static enum lte_lc_system_mode sys_mode_target = SYS_MODE_PREFERRED;

/* System mode preference to set when configuring system mode. */
static enum lte_lc_system_mode_preference mode_pref_target = CONFIG_LTE_MODE_PREFERENCE;
static enum lte_lc_system_mode_preference mode_pref_current;

static const enum lte_lc_system_mode sys_mode_fallback =
#if IS_ENABLED(CONFIG_LTE_NETWORK_USE_FALLBACK)
	IS_ENABLED(CONFIG_LTE_NETWORK_MODE_LTE_M)	?
		LTE_LC_SYSTEM_MODE_NBIOT		:
	IS_ENABLED(CONFIG_LTE_NETWORK_MODE_NBIOT)	?
		LTE_LC_SYSTEM_MODE_LTEM			:
	IS_ENABLED(CONFIG_LTE_NETWORK_MODE_LTE_M_GPS)	?
		LTE_LC_SYSTEM_MODE_NBIOT_GPS		:
	IS_ENABLED(CONFIG_LTE_NETWORK_MODE_NBIOT_GPS)	?
		LTE_LC_SYSTEM_MODE_LTEM_GPS		:
#endif
	LTE_LC_SYSTEM_MODE_NONE;

static enum lte_lc_system_mode sys_mode_current = LTE_LC_SYSTEM_MODE_NONE;

/* Parameters to be passed using AT%XSYSTEMMMODE=<params>,<preference> */
static const char *const system_mode_params[] = {
	[LTE_LC_SYSTEM_MODE_NONE]		= "0,0,0",
	[LTE_LC_SYSTEM_MODE_LTEM]		= "1,0,0",
	[LTE_LC_SYSTEM_MODE_NBIOT]		= "0,1,0",
	[LTE_LC_SYSTEM_MODE_GPS]		= "0,0,1",
	[LTE_LC_SYSTEM_MODE_LTEM_GPS]		= "1,0,1",
	[LTE_LC_SYSTEM_MODE_NBIOT_GPS]		= "0,1,1",
	[LTE_LC_SYSTEM_MODE_LTEM_NBIOT]		= "1,1,0",
	[LTE_LC_SYSTEM_MODE_LTEM_NBIOT_GPS]	= "1,1,1",
};

/* LTE preference to be passed using AT%XSYSTEMMMODE=<params>,<preference> */
static const char system_mode_preference[] = {
	/* No LTE preference, automatically selected by the modem. */
	[LTE_LC_SYSTEM_MODE_PREFER_AUTO]		= '0',
	/* LTE-M has highest priority. */
	[LTE_LC_SYSTEM_MODE_PREFER_LTEM]		= '1',
	/* NB-IoT has highest priority. */
	[LTE_LC_SYSTEM_MODE_PREFER_NBIOT]		= '2',
	/* Equal priority, but prefer LTE-M. */
	[LTE_LC_SYSTEM_MODE_PREFER_LTEM_PLMN_PRIO]	= '3',
	/* Equal priority, but prefer NB-IoT. */
	[LTE_LC_SYSTEM_MODE_PREFER_NBIOT_PLMN_PRIO]	= '4',
};

#if !defined(CONFIG_NRF_MODEM_LIB_SYS_INIT) && \
	defined(CONFIG_BOARD_THINGY91_NRF9160NS)
static const char thingy91_magpio[] = {
	"AT%XMAGPIO=1,1,1,7,1,746,803,2,698,748,"
	"2,1710,2200,3,824,894,4,880,960,5,791,849,"
	"7,1565,1586"
};
#endif /* !CONFIG_NRF_MODEM_LIB_SYS_INIT && CONFIG_BOARD_THINGY91_NRF9160NS */

static struct k_sem link;

#if defined(CONFIG_LTE_PDP_CMD)
static char cgdcont[144] = "AT+CGDCONT="CONFIG_LTE_PDP_CONTEXT;
#endif
#if defined(CONFIG_LTE_PDN_AUTH_CMD)
static char cgauth[19 + CONFIG_LTE_PDN_AUTH_LEN] =
				"AT+CGAUTH="CONFIG_LTE_PDN_AUTH;
#endif
#if defined(CONFIG_LTE_LEGACY_PCO_MODE)
static const char legacy_pco[] = "AT%XEPCO=0";
#endif

enum lte_lc_notif_type {
	LTE_LC_NOTIF_CEREG,
	LTE_LC_NOTIF_CSCON,
	LTE_LC_NOTIF_CEDRXP,

	LTE_LC_NOTIF_COUNT,
};

static const char *const at_notifs[] = {
	[LTE_LC_NOTIF_CEREG] = "+CEREG",
	[LTE_LC_NOTIF_CSCON] = "+CSCON",
	[LTE_LC_NOTIF_CEDRXP] = "+CEDRXP",
};

BUILD_ASSERT(ARRAY_SIZE(at_notifs) == LTE_LC_NOTIF_COUNT);

static bool is_relevant_notif(const char *notif, enum lte_lc_notif_type *type)
{
	for (size_t i = 0; i < ARRAY_SIZE(at_notifs); i++) {
		if (strncmp(at_notifs[i], notif,
			    strlen(at_notifs[i])) == 0) {
			/* The notification type matches the array index */
			*type = i;

			return true;
		}
	}

	return false;
}

static int parse_cereg(bool is_notification,
		       const char *at_buf,
		       enum lte_lc_nw_reg_status *reg_status,
		       struct lte_lc_cell *cell,
		       enum lte_lc_lte_mode *lte_mode,
		       struct lte_lc_psm_cfg *psm_cfg)
{
	int err, status;
	struct at_param_list resp_list;
	char str_buf[10];
	size_t len = sizeof(str_buf) - 1;

	err = at_params_list_init(&resp_list, AT_CEREG_PARAMS_COUNT_MAX);
	if (err) {
		LOG_ERR("Could not init AT params list, error: %d", err);
		return err;
	}

	/* Parse CEREG response and populate AT parameter list */
	err = at_parser_params_from_str(at_buf,
					NULL,
					&resp_list);
	if (err) {
		LOG_ERR("Could not parse AT+CEREG response, error: %d", err);
		goto clean_exit;
	}

	if (reg_status) {
		/* Parse network registration status */
		err = at_params_int_get(&resp_list,
				is_notification ? AT_CEREG_REG_STATUS_INDEX :
						AT_CEREG_READ_REG_STATUS_INDEX,
				&status);
		if (err) {
			LOG_ERR("Could not get registration status, error: %d", err);
			goto clean_exit;
		}

		*reg_status = status;
	}

	if (cell && (*reg_status != LTE_LC_NW_REG_UICC_FAIL) &&
	    (at_params_valid_count_get(&resp_list) > AT_CEREG_CELL_ID_INDEX)) {
		/* Parse tracking area code */
		err = at_params_string_get(
				&resp_list,
				is_notification ? AT_CEREG_TAC_INDEX :
						  AT_CEREG_READ_TAC_INDEX,
				str_buf, &len);
		if (err) {
			LOG_ERR("Could not get tracking area code, error: %d", err);
			goto clean_exit;
		}

		str_buf[len] = '\0';
		cell->tac = strtoul(str_buf, NULL, 16);

		/* Parse cell ID */
		len = sizeof(str_buf) - 1;

		err = at_params_string_get(&resp_list,
				is_notification ? AT_CEREG_CELL_ID_INDEX :
						  AT_CEREG_READ_CELL_ID_INDEX,
				str_buf, &len);
		if (err) {
			LOG_ERR("Could not get cell ID, error: %d", err);
			goto clean_exit;
		}

		str_buf[len] = '\0';
		cell->id = strtoul(str_buf, NULL, 16);
	} else if (cell) {
		cell->tac = UINT32_MAX;
		cell->id = UINT32_MAX;
	}

	if (lte_mode) {
		/* Get currently active LTE mode. */
		err = at_params_int_get(&resp_list,
				is_notification ? AT_CEREG_ACT_INDEX :
						  AT_CEREG_READ_ACT_INDEX,
				(int *)lte_mode);
		if (err) {
			LOG_DBG("LTE mode not found, error code: %d", err);
			*lte_mode = LTE_LC_LTE_MODE_NONE;

			/* This is not an error that should be returned, as it's
			 * expected in some situations that LTE mode is not
			 * available.
			 */
			err = 0;
		} else {
			LOG_DBG("LTE mode: %d", *lte_mode);
		}
	}

	/* Parse PSM configuration only when registered */
	if (psm_cfg && ((*reg_status == LTE_LC_NW_REG_REGISTERED_HOME) ||
	    (*reg_status == LTE_LC_NW_REG_REGISTERED_ROAMING)) &&
	     (at_params_valid_count_get(&resp_list) > AT_CEREG_TAU_INDEX)) {
		err = parse_psm_cfg(&resp_list, is_notification, psm_cfg);
		if (err) {
			LOG_ERR("Failed to parse PSM configuration, error: %d",
				err);
			goto clean_exit;
		}
	} else {
		/* When device is not registered, PSM valies are invalid */
		psm_cfg->tau = -1;
		psm_cfg->active_time = -1;
	}

clean_exit:
	at_params_list_free(&resp_list);

	return err;
}

static void at_handler(void *context, const char *response)
{
	ARG_UNUSED(context);

	int err;
	bool notify = false;
	enum lte_lc_notif_type notif_type;
	struct lte_lc_evt evt;

	if (response == NULL) {
		LOG_ERR("Response buffer is NULL-pointer");
		return;
	}

	/* Only proceed with parsing if notification is relevant */
	if (!is_relevant_notif(response, &notif_type)) {
		return;
	}

	switch (notif_type) {
	case LTE_LC_NOTIF_CEREG: {
		static enum lte_lc_nw_reg_status prev_reg_status =
			LTE_LC_NW_REG_NOT_REGISTERED;
		static struct lte_lc_cell prev_cell;
		static struct lte_lc_psm_cfg prev_psm_cfg;
		static enum lte_lc_lte_mode prev_lte_mode = LTE_LC_LTE_MODE_NONE;
		enum lte_lc_nw_reg_status reg_status = 0;
		struct lte_lc_cell cell;
		enum lte_lc_lte_mode lte_mode;
		struct lte_lc_psm_cfg psm_cfg;

		LOG_DBG("+CEREG notification: %s", log_strdup(response));

		err = parse_cereg(true, response, &reg_status, &cell, &lte_mode, &psm_cfg);
		if (err) {
			LOG_ERR("Failed to parse notification (error %d): %s",
				err, log_strdup(response));
			return;
		}

		if ((reg_status == LTE_LC_NW_REG_REGISTERED_HOME) ||
		    (reg_status == LTE_LC_NW_REG_REGISTERED_ROAMING)) {
			k_sem_give(&link);
		}

		if (!evt_handler) {
			return;
		}

		/* Network registration status event */
		if (reg_status != prev_reg_status) {
			prev_reg_status = reg_status;
			evt.type = LTE_LC_EVT_NW_REG_STATUS;
			evt.nw_reg_status = reg_status;

			evt_handler(&evt);
		}

		/* Cell update event */
		if (memcmp(&cell, &prev_cell, sizeof(struct lte_lc_cell))) {
			evt.type = LTE_LC_EVT_CELL_UPDATE;

			memcpy(&prev_cell, &cell, sizeof(struct lte_lc_cell));
			memcpy(&evt.cell, &cell, sizeof(struct lte_lc_cell));
			evt_handler(&evt);
		}

		if (lte_mode != prev_lte_mode) {
			prev_lte_mode = lte_mode;
			evt.type = LTE_LC_EVT_LTE_MODE_UPDATE;
			evt.lte_mode = lte_mode;

			evt_handler(&evt);
		}

		if ((reg_status != LTE_LC_NW_REG_REGISTERED_HOME) &&
		    (reg_status != LTE_LC_NW_REG_REGISTERED_ROAMING)) {
			return;
		}

		/* PSM configuration update event */
		if (memcmp(&psm_cfg, &prev_psm_cfg,
			   sizeof(struct lte_lc_psm_cfg))) {
			evt.type = LTE_LC_EVT_PSM_UPDATE;

			memcpy(&prev_psm_cfg, &psm_cfg,
			       sizeof(struct lte_lc_psm_cfg));
			memcpy(&evt.psm_cfg, &psm_cfg,
			       sizeof(struct lte_lc_psm_cfg));
			evt_handler(&evt);
		}

		break;
	}
	case LTE_LC_NOTIF_CSCON:
		LOG_DBG("+CSCON notification");

		err = parse_rrc_mode(response,
				     &evt.rrc_mode,
				     AT_CSCON_RRC_MODE_INDEX);
		if (err) {
			LOG_ERR("Can't parse signalling mode, error: %d", err);
			return;
		}

		evt.type = LTE_LC_EVT_RRC_UPDATE;
		notify = true;

		break;
	case LTE_LC_NOTIF_CEDRXP:
		LOG_DBG("+CEDRXP notification");

		err = parse_edrx(response, &evt.edrx_cfg);
		if (err) {
			LOG_ERR("Can't parse eDRX, error: %d", err);
			return;
		}

		evt.type = LTE_LC_EVT_EDRX_UPDATE;
		notify = true;

		break;
	default:
		LOG_ERR("Unrecognized notification type: %d", notif_type);
		break;
	}

	if (evt_handler && notify) {
		evt_handler(&evt);
	}
}

static int parse_psm_cfg(struct at_param_list *at_params,
			 bool is_notif,
			 struct lte_lc_psm_cfg *psm_cfg)
{
	int err;
	size_t tau_idx = is_notif ? AT_CEREG_TAU_INDEX :
				    AT_CEREG_READ_TAU_INDEX;
	size_t active_time_idx = is_notif ? AT_CEREG_ACTIVE_TIME_INDEX :
					    AT_CEREG_READ_ACTIVE_TIME_INDEX;
	char timer_str[9] = {0};
	char unit_str[4] = {0};
	size_t timer_str_len = sizeof(timer_str) - 1;
	size_t unit_str_len = sizeof(unit_str) - 1;
	size_t lut_idx;
	uint32_t timer_unit, timer_value;

	/* Lookup table for T3324 timer used for PSM active time in seconds.
	 * Ref: GPRS Timer 2 IE in 3GPP TS 24.008 Table 10.5.163/3GPP TS 24.008.
	 */
	static const uint32_t t3324_lookup[8] = {2, 60, 600, 60, 60, 60, 60, 0};

	/* Lookup table for T3412 timer used for periodic TAU. Unit is seconds.
	 * Ref: GPRS Timer 3 in 3GPP TS 24.008 Table 10.5.163a/3GPP TS 24.008.
	 */
	static const uint32_t t3412_lookup[8] = {600, 3600, 36000, 2, 30, 60,
					      1152000, 0};

	/* Parse periodic TAU string */
	err = at_params_string_get(at_params,
				   tau_idx,
				   timer_str,
				   &timer_str_len);
	if (err) {
		LOG_ERR("Could not get TAU, error: %d", err);
		return err;
	}

	memcpy(unit_str, timer_str, unit_str_len);

	lut_idx = strtoul(unit_str, NULL, 2);
	if (lut_idx > (ARRAY_SIZE(t3412_lookup) - 1)) {
		LOG_ERR("Unable to parse periodic TAU string");
		err = -EINVAL;
		return err;
	}

	timer_unit = t3412_lookup[lut_idx];
	timer_value = strtoul(timer_str + unit_str_len, NULL, 2);
	psm_cfg->tau = timer_unit ? timer_unit * timer_value : -1;

	/* Parse active time string */
	err = at_params_string_get(at_params,
				   active_time_idx,
				   timer_str,
				   &timer_str_len);
	if (err) {
		LOG_ERR("Could not get TAU, error: %d", err);
		return err;
	}

	memcpy(unit_str, timer_str, unit_str_len);

	lut_idx = strtoul(unit_str, NULL, 2);
	if (lut_idx > (ARRAY_SIZE(t3324_lookup) - 1)) {
		LOG_ERR("Unable to parse active time string");
		err = -EINVAL;
		return err;
	}

	timer_unit = t3324_lookup[lut_idx];
	timer_value = strtoul(timer_str + unit_str_len, NULL, 2);
	psm_cfg->active_time = timer_unit ? timer_unit * timer_value : -1;

	LOG_DBG("TAU: %d sec, active time: %d sec\n",
		psm_cfg->tau, psm_cfg->active_time);

	return 0;
}

static int enable_notifications(void)
{
	int err;

	/* +CEREG notifications, level 5 */
	err = at_cmd_write(cereg_5_subscribe, NULL, 0, NULL);
	if (err) {
		LOG_ERR("Failed to subscribe to CEREG notifications");
		return err;
	}

	/* +CSCON notifications */
	err = at_cmd_write(cscon, NULL, 0, NULL);
	if (err) {
		char buf[50];

		/* AT+CSCON is supported from modem firmware v1.1.0, and will
		 * not work for older versions. If the command fails, RRC
		 * mode change notifications will not be received. This is not
		 * considered a critical error, and the error code is therefore
		 * not returned, while informative log messageas are printed.
		 */
		LOG_WRN("%s failed (%d), RRC notifications are not enabled",
			cscon, err);
		LOG_WRN("%s is supported in nRF9160 modem >= v1.1.0", cscon);

		err = at_cmd_write("AT+CGMR", buf, sizeof(buf), NULL);
		if (err == 0) {
			LOG_WRN("Current modem firmware version: %s",
				log_strdup(buf));
		}
	}

	return 0;
}
<<<<<<< HEAD
=======

>>>>>>> db57f65c
static int w_lte_lc_init(void)
{
	int err;

	if (is_initialized) {
		return -EALREADY;
	}

	k_sem_init(&link, 0, 1);

	err = lte_lc_system_mode_get(&sys_mode_current, &mode_pref_current);
	if (err) {
		LOG_ERR("Could not get current system mode, error: %d", err);
		return err;
	}

	if (IS_ENABLED(CONFIG_LTE_NETWORK_DEFAULT)) {
		sys_mode_target = sys_mode_current;

		LOG_DBG("Default system mode is used: %d", sys_mode_current);
	}

	err = at_notif_register_handler(NULL, at_handler);
	if (err) {
		LOG_ERR("Can't register AT handler, error: %d", err);
		return err;
	}

	if ((sys_mode_current != sys_mode_target) ||
	    (mode_pref_current != mode_pref_target)) {
		err = lte_lc_system_mode_set(sys_mode_target, mode_pref_target);
		if (err) {
			LOG_ERR("Could not set system mode, error: %d", err);
			return err;
		}

		LOG_DBG("System mode (%d) and preference (%d) configured",
			sys_mode_target, mode_pref_target);
	} else {
		LOG_DBG("System mode (%d) and preference (%d) are already configured",
			sys_mode_current, mode_pref_current);
	}

#if !defined(CONFIG_NRF_MODEM_LIB_SYS_INIT) && \
	defined(CONFIG_BOARD_THINGY91_NRF9160NS)
	/* Configuring MAGPIO, so that the correct antenna
	 * matching network is used for each LTE band and GPS.
	 */
	if (at_cmd_write(thingy91_magpio, NULL, 0, NULL) != 0) {
		return -EIO;
	}
#endif

#if defined(CONFIG_LTE_EDRX_REQ)
	/* Request configured eDRX settings to save power */
	if (lte_lc_edrx_req(true) != 0) {
		return -EIO;
	}
#endif
#if defined(CONFIG_NRF_MODEM_LIB_TRACE_ENABLED)
	if (at_cmd_write(mdm_trace, NULL, 0, NULL) != 0) {
		return -EIO;
	}
#endif
<<<<<<< HEAD

=======
>>>>>>> db57f65c
#if defined(CONFIG_LTE_LOCK_BANDS)
	/* Set LTE band lock (volatile setting).
	 * Has to be done every time before activating the modem.
	 */
	if (at_cmd_write(lock_bands, NULL, 0, NULL) != 0) {
		return -EIO;
	}
#endif
#if defined(CONFIG_LTE_LOCK_PLMN)
	/* Manually select Operator (volatile setting).
	 * Has to be done every time before activating the modem.
	 */
	if (at_cmd_write(lock_plmn, NULL, 0, NULL) != 0) {
		return -EIO;
	}
#elif defined(CONFIG_LTE_UNLOCK_PLMN)
	/* Automatically select Operator (volatile setting).
	 */
	if (at_cmd_write(unlock_plmn, NULL, 0, NULL) != 0) {
		return -EIO;
	}
#endif
#if defined(CONFIG_LTE_LEGACY_PCO_MODE)
	if (at_cmd_write(legacy_pco, NULL, 0, NULL) != 0) {
		return -EIO;
	}
	LOG_INF("Using legacy LTE PCO mode...");
#endif
#if defined(CONFIG_LTE_PDP_CMD)
	if (at_cmd_write(cgdcont, NULL, 0, NULL) != 0) {
		return -EIO;
	}
	LOG_INF("PDP Context: %s", log_strdup(cgdcont));
#endif
#if defined(CONFIG_LTE_PDN_AUTH_CMD)
	if (at_cmd_write(cgauth, NULL, 0, NULL) != 0) {
		return -EIO;
	}
	LOG_INF("PDN Auth: %s", log_strdup(cgauth));
#endif

	/* Listen for RRC connection mode notifications */
	err = enable_notifications();
	if (err) {
		LOG_ERR("Failed to enable notifications");
		return err;
	}

	is_initialized = true;

	return 0;
}

static int w_lte_lc_connect(bool blocking)
{
	int err;
	bool retry;

	if (!is_initialized) {
		LOG_ERR("The LTE link controller is not initialized");
		return -EPERM;
	}

	k_sem_init(&link, 0, 1);

	do {
		retry = false;

		if (!IS_ENABLED(CONFIG_LTE_NETWORK_DEFAULT)) {
			err = lte_lc_system_mode_set(sys_mode_target, mode_pref_current);
			if (err) {
				return err;
			}
		}

		err = lte_lc_normal();
		if (err || !blocking) {
			return err;
		}

		err = k_sem_take(&link, K_SECONDS(CONFIG_LTE_NETWORK_TIMEOUT));
		if (err == -EAGAIN) {
			LOG_INF("Network connection attempt timed out");

			if (IS_ENABLED(CONFIG_LTE_NETWORK_USE_FALLBACK) &&
			    (sys_mode_target == sys_mode_preferred)) {
				sys_mode_target = sys_mode_fallback;
				retry = true;

				err = lte_lc_offline();
				if (err) {
					return err;
				}

				LOG_INF("Using fallback network mode");
			} else {
				err = -ETIMEDOUT;
			}
		}
	} while (retry);

	return err;
}

static int w_lte_lc_init_and_connect(const struct device *unused)
{
	int ret;

	ret = w_lte_lc_init();
	if (ret) {
		return ret;
	}

	return w_lte_lc_connect(true);
}

/* lte lc Init wrapper */
int lte_lc_init(void)
{
	return w_lte_lc_init();
}

void lte_lc_register_handler(lte_lc_evt_handler_t handler)
{
	if (handler == NULL) {
		evt_handler = NULL;

		LOG_INF("Previously registered handler (%p) deregistered",
			handler);

		return;
	}

	if (evt_handler) {
		LOG_WRN("Replacing previously registered handler (%p) with %p",
			evt_handler, handler);
	}

	evt_handler = handler;

	return;
}

/* lte lc Connect wrapper */
int lte_lc_connect(void)
{
	return w_lte_lc_connect(true);
}

/* lte lc Init and connect wrapper */
int lte_lc_init_and_connect(void)
{
	const struct device *x = 0;

	int err = w_lte_lc_init_and_connect(x);

	return err;
}

int lte_lc_connect_async(lte_lc_evt_handler_t handler)
{
	if (handler) {
		evt_handler = handler;
	} else if (evt_handler == NULL) {
		LOG_ERR("No handler registered");
		return -EINVAL;
	}

	return w_lte_lc_connect(false);
}

int lte_lc_init_and_connect_async(lte_lc_evt_handler_t handler)
{
	int err;

	err = w_lte_lc_init();
	if (err) {
		return err;
	}

	return lte_lc_connect_async(handler);
}

int lte_lc_offline(void)
{
	if (at_cmd_write(offline, NULL, 0, NULL) != 0) {
		return -EIO;
	}

	return 0;
}

int lte_lc_power_off(void)
{
	if (at_cmd_write(power_off, NULL, 0, NULL) != 0) {
		return -EIO;
	}

	return 0;
}

int lte_lc_deinit(void)
{
	if (is_initialized) {
		is_initialized = false;
		at_notif_deregister_handler(NULL, at_handler);
		return lte_lc_power_off();
	}

	return 0;
}

int lte_lc_normal(void)
{
	int err;

	err = enable_notifications();
	if (err) {
		LOG_ERR("Failed to enabled notifications, error: %d", err);
		return err;
	}

	err = at_cmd_write(normal, NULL, 0, NULL);
	if (err) {
		LOG_ERR("Failed to set normal mode, error: %d", err);
		return err;
	}

	return 0;
}

int lte_lc_psm_param_set(const char *rptau, const char *rat)
{
	if ((rptau != NULL && strlen(rptau) != 8) ||
	    (rat != NULL && strlen(rat) != 8)) {
		return -EINVAL;
	}

	if (rptau != NULL) {
		strcpy(psm_param_rptau, rptau);
		LOG_DBG("RPTAU set to %s", log_strdup(psm_param_rptau));
	} else {
		*psm_param_rptau = '\0';
		LOG_DBG("RPTAU use default");
	}

	if (rat != NULL) {
		strcpy(psm_param_rat, rat);
		LOG_DBG("RAT set to %s", log_strdup(psm_param_rat));
	} else {
		*psm_param_rat = '\0';
		LOG_DBG("RAT use default");
	}

	return 0;
}

int lte_lc_psm_req(bool enable)
{
	int err;

	if (enable) {
		char psm_req[40];

		if (strlen(psm_param_rptau) == 8 &&
		    strlen(psm_param_rat) == 8) {
			snprintf(psm_req, sizeof(psm_req),
			"AT+CPSMS=1,,,\"%s\",\"%s\"",
			psm_param_rptau, psm_param_rat);
		} else if (strlen(psm_param_rptau) == 8) {
			snprintf(psm_req, sizeof(psm_req),
				"AT+CPSMS=1,,,\"%s\"",
				psm_param_rptau);
		} else if (strlen(psm_param_rat) == 8) {
			snprintf(psm_req, sizeof(psm_req),
				"AT+CPSMS=1,,,,\"%s\"",
				psm_param_rat);
		} else {
			snprintf(psm_req, sizeof(psm_req),
				"AT+CPSMS=1");
		}
		err = at_cmd_write(psm_req, NULL, 0, NULL);
	} else {
		err = at_cmd_write(psm_disable, NULL, 0, NULL);
	}

	if (err != 0) {
		return -EIO;
	}

	return 0;
}

int lte_lc_psm_get(int *tau, int *active_time)
{
	int err;
	struct at_param_list at_resp_list = {0};
	char buf[AT_CEREG_RESPONSE_MAX_LEN] = {0};
	struct lte_lc_psm_cfg psm_cfg;

	if ((tau == NULL) || (active_time == NULL)) {
		return -EINVAL;
	}

	/* Enable network registration status with PSM information */
	err = at_cmd_write(AT_CEREG_5, NULL, 0, NULL);
	if (err) {
		LOG_ERR("Could not set CEREG, error: %d", err);
		return err;
	}

	/* Read network registration status */
	err = at_cmd_write(AT_CEREG_READ, buf, sizeof(buf), NULL);
	if (err) {
		LOG_ERR("Could not get CEREG response, error: %d", err);
		return err;
	}

	err = at_params_list_init(&at_resp_list, AT_CEREG_PARAMS_COUNT_MAX);
	if (err) {
		LOG_ERR("Could not init AT params list, error: %d", err);
		return err;
	}

	err = at_parser_max_params_from_str(buf,
					    NULL,
					    &at_resp_list,
					    AT_CEREG_PARAMS_COUNT_MAX);
	if (err) {
		LOG_ERR("Could not parse AT+CEREG response, error: %d", err);
		goto parse_psm_clean_exit;
	}

	err = parse_psm_cfg(&at_resp_list, false, &psm_cfg);
	if (err) {
		LOG_ERR("Could not obtain PSM configuration");
		goto parse_psm_clean_exit;
	}

	*tau = psm_cfg.tau;
	*active_time = psm_cfg.active_time;

	LOG_DBG("TAU: %d sec, active time: %d sec\n", *tau, *active_time);

parse_psm_clean_exit:
	at_params_list_free(&at_resp_list);

	return err;
}

int lte_lc_edrx_param_set(const char *edrx)
{
	if (edrx != NULL && strlen(edrx) != 4) {
		return -EINVAL;
	}

	if (edrx != NULL) {
		strcpy(edrx_param, edrx);
		LOG_DBG("eDRX set to %s", log_strdup(edrx_param));
	} else {
		*edrx_param = '\0';
		LOG_DBG("eDRX use default");
	}

	return 0;
}

int lte_lc_ptw_set(const char *ptw)
{
	if (ptw != NULL && strlen(ptw) != 4) {
		return -EINVAL;
	}

	if (ptw != NULL) {
		strcpy(ptw_param, ptw);
		LOG_DBG("PTW set to %s", log_strdup(ptw_param));
	} else {
		*ptw_param = '\0';
		LOG_DBG("PTW use default");
	}

	return 0;
}

int lte_lc_edrx_req(bool enable)
{
	int err, actt;
	char req[25];

	if (sys_mode_current == LTE_LC_SYSTEM_MODE_NONE) {
		err = lte_lc_system_mode_get(&sys_mode_current, NULL);
		if (err) {
			return err;
		}
	}

	switch (sys_mode_current) {
	case LTE_LC_SYSTEM_MODE_LTEM:
	case LTE_LC_SYSTEM_MODE_LTEM_GPS:
		actt = AT_CEDRXS_ACTT_WB;
		break;
	case LTE_LC_SYSTEM_MODE_NBIOT:
	case LTE_LC_SYSTEM_MODE_NBIOT_GPS:
		actt = AT_CEDRXS_ACTT_NB;
		break;
	default:
		LOG_ERR("Cannot request eDRX for this system mode (%d)",
			sys_mode_current);
		return -EOPNOTSUPP;
	}

	if (enable) {
		if (strlen(edrx_param) == 4) {
			snprintf(req, sizeof(req),
				"AT+CEDRXS=2,%d,\"%s\"", actt, edrx_param);
		} else {
			snprintf(req, sizeof(req),
				"AT+CEDRXS=2,%d", actt);
		}
		err = at_cmd_write(req, NULL, 0, NULL);
	} else {
		err = at_cmd_write(edrx_disable, NULL, 0, NULL);
	}
	if (err) {
		LOG_ERR("Failed to %s eDRX, error: %d",
			enable ? "enable" : "disable", err);
		return err;
	}

	/* PTW must be requested after eDRX is enabled */
	if (enable) {
		if (strlen(ptw_param) == 4) {
			snprintf(req, sizeof(req),
				"AT%%XPTW=%d,\"%s\"", actt, ptw_param);
		} else {
			snprintf(req, sizeof(req),
				"AT%%XPTW=%d", actt);
		}
		err = at_cmd_write(req, NULL, 0, NULL);
		if (err) {
			LOG_ERR("Failed to request PTW (%s), error: %d",
				log_strdup(req), err);
			return err;
		}
	}

	return 0;
}

int lte_lc_rai_req(bool enable)
{
	int err;
	enum lte_lc_system_mode mode;

	err = lte_lc_system_mode_get(&mode, NULL);
	if (err) {
		return err;
	}

	switch (mode) {
	case LTE_LC_SYSTEM_MODE_LTEM:
	case LTE_LC_SYSTEM_MODE_LTEM_GPS:
		LOG_ERR("RAI not supported for LTE-M networks");
		return -EOPNOTSUPP;
	case LTE_LC_SYSTEM_MODE_NBIOT:
	case LTE_LC_SYSTEM_MODE_NBIOT_GPS:
		break;
	default:
		LOG_ERR("Unknown system mode");
		LOG_ERR("Cannot request RAI for unknown system mode");
		return -EOPNOTSUPP;
	}

	if (enable) {
		char rai_req[10];

		snprintf(rai_req, sizeof(rai_req), "AT%%XRAI=%s", rai_param);
		err = at_cmd_write(rai_req, NULL, 0, NULL);
	} else {
		err = at_cmd_write(rai_disable, NULL, 0, NULL);
	}

	return err;
}

int lte_lc_rai_param_set(const char *value)
{
	if (value == NULL || strlen(value) != 1) {
		return -EINVAL;
	}

	if (value[0] == '3' || value[0] == '4') {
		memcpy(rai_param, value, 2);
	} else {
		return -EINVAL;
	}

	return 0;
}

int lte_lc_pdp_context_set(enum lte_lc_pdp_type type, const char *apn,
			   bool ip4_addr_alloc, bool nslpi, bool secure_pco)
{
#if defined(CONFIG_LTE_PDP_CMD)
	static const char * const pdp_type_lut[] = {
		"IP", "IPV6", "IPV4V6"
	};

	if (apn == NULL || type > LTE_LC_PDP_TYPE_IPV4V6) {
		return -EINVAL;
	}

	snprintf(cgdcont, sizeof(cgdcont),
		"AT+CGDCONT=0,\"%s\",\"%s\",0,0,0,%d,0,0,0,%d,%d",
		pdp_type_lut[type], apn, ip4_addr_alloc, nslpi, secure_pco);

	return 0;
#else
	return -ENOTSUP;
#endif
}

int lte_lc_pdn_auth_set(enum lte_lc_pdn_auth_type auth_prot,
			const char *username, const char *password)
{
#if defined(CONFIG_LTE_PDN_AUTH_CMD)
	if (username == NULL || password == NULL ||
	    auth_prot > LTE_LC_PDN_AUTH_TYPE_CHAP) {
		return -EINVAL;
	}

	snprintf(cgauth, sizeof(cgauth), "AT+CGAUTH=0,%d,\"%s\",\"%s\"",
		 auth_prot, username, password);

	return 0;
#else
	return -ENOTSUP;
#endif
}

/**@brief Helper function to check if a response is what was expected
 *
 * @param response Pointer to response prefix
 * @param response_len Length of the response to be checked
 * @param check The buffer with "truth" to verify the response against,
 *		for example "+CEREG"
 *
 * @return True if the provided buffer and check are equal, false otherwise.
 */
static bool response_is_valid(const char *response, size_t response_len,
			      const char *check)
{
	if ((response == NULL) || (check == NULL)) {
		LOG_ERR("Invalid pointer provided");
		return false;
	}

	if ((response_len < strlen(check)) ||
	    (memcmp(response, check, response_len) != 0)) {
		return false;
	}

	return true;
}

/**@brief Parses an AT command response, and returns the current network
 *	  registration status if it's available in the string.
 *
 * @param at_response Pointer to buffer with AT response.
 * @param status Pointer to where the registration status is stored.
 *
 * @return Zero on success or (negative) error code otherwise.
 */
static int parse_nw_reg_status(const char *at_response,
			       enum lte_lc_nw_reg_status *status,
			       size_t reg_status_index)
{
	int err, reg_status;
	struct at_param_list resp_list = {0};
	char  response_prefix[sizeof(AT_CEREG_RESPONSE_PREFIX)] = {0};
	size_t response_prefix_len = sizeof(response_prefix);

	if ((at_response == NULL) || (status == NULL)) {
		return -EINVAL;
	}

	err = at_params_list_init(&resp_list, AT_CEREG_PARAMS_COUNT_MAX);
	if (err) {
		LOG_ERR("Could not init AT params list, error: %d", err);
		return err;
	}

	/* Parse CEREG response and populate AT parameter list */
	err = at_parser_max_params_from_str(at_response,
					    NULL,
					    &resp_list,
					    AT_CEREG_PARAMS_COUNT_MAX);
	if (err) {
		LOG_ERR("Could not parse AT+CEREG response, error: %d", err);
		goto clean_exit;
	}

	/* Check if AT command response starts with +CEREG */
	err = at_params_string_get(&resp_list,
				   AT_RESPONSE_PREFIX_INDEX,
				   response_prefix,
				   &response_prefix_len);
	if (err) {
		LOG_ERR("Could not get response prefix, error: %d", err);
		goto clean_exit;
	}

	if (!response_is_valid(response_prefix, response_prefix_len,
			       AT_CEREG_RESPONSE_PREFIX)) {
		/* The unsolicited response is not a CEREG response, ignore it.
		 */
		goto clean_exit;
	}

	/* Get the network registration status parameter from the response */
	err = at_params_int_get(&resp_list, reg_status_index,
				&reg_status);
	if (err) {
		LOG_ERR("Could not get registration status, error: %d", err);
		goto clean_exit;
	}

	/* Check if the parsed value maps to a valid registration status */
	switch (reg_status) {
	case LTE_LC_NW_REG_NOT_REGISTERED:
	case LTE_LC_NW_REG_REGISTERED_HOME:
	case LTE_LC_NW_REG_SEARCHING:
	case LTE_LC_NW_REG_REGISTRATION_DENIED:
	case LTE_LC_NW_REG_UNKNOWN:
	case LTE_LC_NW_REG_REGISTERED_ROAMING:
	case LTE_LC_NW_REG_REGISTERED_EMERGENCY:
	case LTE_LC_NW_REG_UICC_FAIL:
		*status = reg_status;
		LOG_DBG("Network registration status: %d", reg_status);
		break;
	default:
		LOG_ERR("Invalid network registration status: %d", reg_status);
		err = -EIO;
	}

clean_exit:
	at_params_list_free(&resp_list);

	return err;
}

/**@brief Parses an AT command response, and returns the current RRC mode.
 *
 * @param at_response Pointer to buffer with AT response.
 * @param mode Pointer to where the RRC mode is stored.
 * @param mode_index Parameter index for mode.
 *
 * @return Zero on success or (negative) error code otherwise.
 */
static int parse_rrc_mode(const char *at_response,
			  enum lte_lc_rrc_mode *mode,
			  size_t mode_index)
{
	int err, temp_mode;
	struct at_param_list resp_list = {0};

	err = at_params_list_init(&resp_list, AT_CSCON_PARAMS_COUNT_MAX);
	if (err) {
		LOG_ERR("Could not init AT params list, error: %d", err);
		return err;
	}

	/* Parse CSCON response and populate AT parameter list */
	err = at_parser_params_from_str(at_response,
					NULL,
					&resp_list);
	if (err) {
		LOG_ERR("Could not parse +CSCON response, error: %d", err);
		goto clean_exit;
	}

	/* Get the RRC mode from the response */
	err = at_params_int_get(&resp_list, mode_index, &temp_mode);
	if (err) {
		LOG_ERR("Could not get signalling mode, error: %d", err);
		goto clean_exit;
	}

	/* Check if the parsed value maps to a valid registration status */
	if (temp_mode == 0) {
		*mode = LTE_LC_RRC_MODE_IDLE;
	} else if (temp_mode == 1) {
		*mode = LTE_LC_RRC_MODE_CONNECTED;
	} else {
		LOG_ERR("Invalid signalling mode: %d", temp_mode);
		err = -EINVAL;
	}

clean_exit:
	at_params_list_free(&resp_list);

	return err;
}

/* Confirm valid system mode and set Paging Time Window multiplier.
 * Multiplier is 1.28 s for LTE-M, and 2.56 s for NB-IoT, derived from
 * Figure 10.5.5.32/3GPP TS 24.008.
 */
static int get_ptw_multiplier(float *ptw_multiplier)
{
	switch (sys_mode_current) {
	case LTE_LC_SYSTEM_MODE_LTEM: /* Fall through */
	case LTE_LC_SYSTEM_MODE_LTEM_GPS:
		*ptw_multiplier = 1.28;
		break;
	case LTE_LC_SYSTEM_MODE_NBIOT: /* Fall through */
	case LTE_LC_SYSTEM_MODE_NBIOT_GPS:
		*ptw_multiplier = 2.56;
		break;
	case LTE_LC_SYSTEM_MODE_GPS: /* Fall through */
	case LTE_LC_SYSTEM_MODE_NONE: /* Fall through */
	default:
		LOG_ERR("No LTE connection available in this system mode");
		return -ENOTCONN;
	}

	return 0;
}

static int get_edrx_value(uint8_t idx, float *edrx_value)
{
	uint16_t multiplier = 0;

	/* Lookup table to eDRX multiplier values, based on T_eDRX values found
	 * in Table 10.5.5.32/3GPP TS 24.008. The actual value is
	 * (multiplier * 10.24 s), except for the first entry which is handled
	 * as a special case per note 3 in the specification.
	 */
	static const uint16_t edrx_lookup_ltem[16] = {
		0, 1, 2, 4, 6, 8, 10, 12, 14, 16, 32, 64, 128, 256, 256, 256
	};
	static const uint16_t edrx_lookup_nbiot[16] = {
		2, 2, 2, 4, 2, 8, 2, 2, 2, 16, 32, 64, 128, 256, 512, 1024
	};

	if ((edrx_value == NULL) || (idx > ARRAY_SIZE(edrx_lookup_ltem) - 1)) {
		return -EINVAL;
	}

	switch (sys_mode_current) {
	case LTE_LC_SYSTEM_MODE_LTEM: /* Fall through */
	case LTE_LC_SYSTEM_MODE_LTEM_GPS:
		multiplier = edrx_lookup_ltem[idx];
		break;
	case LTE_LC_SYSTEM_MODE_NBIOT: /* Fall through */
	case LTE_LC_SYSTEM_MODE_NBIOT_GPS:
		multiplier = edrx_lookup_nbiot[idx];
		break;
	case LTE_LC_SYSTEM_MODE_GPS: /* Fall through */
	case LTE_LC_SYSTEM_MODE_NONE: /* Fall through */
	default:
		LOG_ERR("No LTE connection available in this system mode");
		return -ENOTCONN;
	}

	*edrx_value = multiplier == 0 ? 5.12 : multiplier * 10.24;

	return 0;
}

/**@brief Parses an AT command response, and returns the current eDRX settings.
 *
 * @note It's assumed that the network only reports valid eDRX values when
 *	 in each mode (LTE-M and NB1). There's no sanity-check of these values.
 *
 * @param at_response Pointer to buffer with AT response.
 * @param cfg Pointer to where the eDRX configuration is stored.
 *
 * @return Zero on success or (negative) error code otherwise.
 */
static int parse_edrx(const char *at_response,
		      struct lte_lc_edrx_cfg *cfg)
{
	int err;
	uint8_t idx;
	struct at_param_list resp_list = {0};
	char tmp_buf[5];
	size_t len = sizeof(tmp_buf) - 1;
	float ptw_multiplier;

	if ((at_response == NULL) || (cfg == NULL)) {
		return -EINVAL;
	}

	/* Confirm valid system mode and set Paging Time Window multiplier.
	 * Multiplier is 1.28 s for LTE-M, and 2.56 s for NB-IoT, derived from
	 * figure 10.5.5.32/3GPP TS 24.008.
	 */
	err = get_ptw_multiplier(&ptw_multiplier);
	if (err) {
		return err;
	}

	err = at_params_list_init(&resp_list, AT_CEDRXP_PARAMS_COUNT_MAX);
	if (err) {
		LOG_ERR("Could not init AT params list, error: %d", err);
		return err;
	}

	/* Parse CEDRXP response and populate AT parameter list */
	err = at_parser_params_from_str(at_response,
					NULL,
					&resp_list);
	if (err) {
		LOG_ERR("Could not parse +CEDRXP response, error: %d", err);
		goto clean_exit;
	}

	err = at_params_string_get(&resp_list, AT_CEDRXP_NW_EDRX_INDEX,
				   tmp_buf, &len);
	if (err) {
		LOG_ERR("Failed to get eDRX configuration, error: %d", err);
		goto clean_exit;
	}

	tmp_buf[len] = '\0';

	/* The eDRX value is a multiple of 10.24 seconds, except for the
	 * special case of idx == 0 for LTE-M, where the value is 5.12 seconds.
	 * The variable idx is used to map to the entry of index idx in
	 * Figure 10.5.5.32/3GPP TS 24.008, table for eDRX in S1 mode, and
	 * note 4 and 5 are taken into account.
	 */
	idx = strtoul(tmp_buf, NULL, 2);

	err = get_edrx_value(idx, &cfg->edrx);
	if (err) {
		LOG_ERR("Failed to get eDRX value, error; %d", err);
		goto clean_exit;
	}

	len = sizeof(tmp_buf) - 1;

	err = at_params_string_get(&resp_list, AT_CEDRXP_NW_PTW_INDEX,
				   tmp_buf, &len);
	if (err) {
		LOG_ERR("Failed to get PTW configuration, error: %d", err);
		goto clean_exit;
	}

	tmp_buf[len] = '\0';

	/* Value can be a maximum of 15, as there are 16 entries in the table
	 * for paging time window (both for LTE-M and NB1).
	 */
	idx = strtoul(tmp_buf, NULL, 2);
	if (idx > 15) {
		LOG_ERR("Invalid PTW lookup index: %d", idx);
		err = -EINVAL;
		goto clean_exit;
	}

	/* The Paging Time Window is different for LTE-M and NB-IoT:
	 *	- LTE-M: (idx + 1) * 1.28 s
	 *	- NB-IoT (idx + 1) * 2.56 s
	 */
	idx += 1;
	cfg->ptw = idx * ptw_multiplier;

	LOG_DBG("eDRX value: %d.%02d, PTW: %d.%02d",
		(int)cfg->edrx,
		(int)(100 * (cfg->edrx - (int)cfg->edrx)),
		(int)cfg->ptw,
		(int)(100 * (cfg->ptw - (int)cfg->ptw)));

clean_exit:
	at_params_list_free(&resp_list);

	return err;
}

int lte_lc_nw_reg_status_get(enum lte_lc_nw_reg_status *status)
{
	int err;
	char buf[AT_CEREG_RESPONSE_MAX_LEN] = {0};

	if (status == NULL) {
		return -EINVAL;
	}

	/* Enable network registration status with level 5 */
	err = at_cmd_write(AT_CEREG_5, NULL, 0, NULL);
	if (err) {
		LOG_ERR("Could not set CEREG level 5, error: %d", err);
		return err;
	}

	/* Read network registration status */
	err = at_cmd_write(AT_CEREG_READ, buf, sizeof(buf), NULL);
	if (err) {
		LOG_ERR("Could not get CEREG response, error: %d", err);
		return err;
	}

	err = parse_nw_reg_status(buf, status, AT_CEREG_READ_REG_STATUS_INDEX);
	if (err) {
		LOG_ERR("Could not parse registration status, err: %d", err);
		return err;
	}

	return err;
}

int lte_lc_system_mode_set(enum lte_lc_system_mode mode,
			   enum lte_lc_system_mode_preference preference)
{
	int err, len;
	char cmd[50];

	switch (mode) {
	case LTE_LC_SYSTEM_MODE_NONE:
	case LTE_LC_SYSTEM_MODE_LTEM:
	case LTE_LC_SYSTEM_MODE_LTEM_GPS:
	case LTE_LC_SYSTEM_MODE_NBIOT:
	case LTE_LC_SYSTEM_MODE_NBIOT_GPS:
	case LTE_LC_SYSTEM_MODE_GPS:
	case LTE_LC_SYSTEM_MODE_LTEM_NBIOT:
	case LTE_LC_SYSTEM_MODE_LTEM_NBIOT_GPS:
		break;
	default:
		LOG_ERR("Invalid system mode requested");
		return -EINVAL;
	}

	switch (preference) {
	case LTE_LC_SYSTEM_MODE_PREFER_AUTO:
	case LTE_LC_SYSTEM_MODE_PREFER_LTEM:
	case LTE_LC_SYSTEM_MODE_PREFER_NBIOT:
	case LTE_LC_SYSTEM_MODE_PREFER_LTEM_PLMN_PRIO:
	case LTE_LC_SYSTEM_MODE_PREFER_NBIOT_PLMN_PRIO:
		break;
	default:
		LOG_ERR("Invalid LTE preference requested");
		return -EINVAL;
	}

	len = snprintf(cmd, sizeof(cmd), "AT%%XSYSTEMMODE=%s,%c",
		       system_mode_params[mode],
		       system_mode_preference[preference]);
	if (len < 0) {
		LOG_ERR("Could not construct system mode command");
		return -EFAULT;
	}

	LOG_DBG("Sending AT command to set system mode: %s", log_strdup(cmd));

	err = at_cmd_write(cmd, NULL, 0, NULL);
	if (err) {
		LOG_ERR("Could not send AT command, error: %d", err);
	}

	sys_mode_current = mode;
	sys_mode_target = mode;
	mode_pref_current = preference;
	mode_pref_target = preference;

	return err;
}

int lte_lc_system_mode_get(enum lte_lc_system_mode *mode,
			   enum lte_lc_system_mode_preference *preference)
{
	int err, temp_pref, mode_bitmask = 0;
	struct at_param_list resp_list = {0};
	char response[AT_XSYSTEMMODE_RESPONSE_MAX_LEN] = {0};
	char response_prefix[sizeof(AT_XSYSTEMMODE_RESPONSE_PREFIX)] = {0};
	size_t response_prefix_len = sizeof(response_prefix);

	if (mode == NULL) {
		return -EINVAL;
	}

	err = at_cmd_write(AT_XSYSTEMMODE_READ, response, sizeof(response),
			   NULL);
	if (err) {
		LOG_ERR("Could not send AT command");
		return err;
	}

	err = at_params_list_init(&resp_list, AT_XSYSTEMMODE_PARAMS_COUNT);
	if (err) {
		LOG_ERR("Could init AT params list, error: %d", err);
		return err;
	}

	err = at_parser_max_params_from_str(response, NULL, &resp_list,
					    AT_XSYSTEMMODE_PARAMS_COUNT);
	if (err) {
		LOG_ERR("Could not parse AT response, error: %d", err);
		goto clean_exit;
	}

	/* Check if AT command response starts with %XSYSTEMMODE */
	err = at_params_string_get(&resp_list,
				   AT_RESPONSE_PREFIX_INDEX,
				   response_prefix,
				   &response_prefix_len);
	if (err) {
		LOG_ERR("Could not get response prefix, error: %d", err);
		goto clean_exit;
	}

	if (!response_is_valid(response_prefix, response_prefix_len,
			       AT_XSYSTEMMODE_RESPONSE_PREFIX)) {
		LOG_ERR("Invalid XSYSTEMMODE response");
		err = -EIO;
		goto clean_exit;
	}

	/* We skip the first parameter, as that's the response prefix,
	 * "%XSYSTEMMODE:" in this case."
	 * The last parameter sets the preferred mode, and is not implemented
	 * yet on the modem side, so we ignore it.
	 */
	for (size_t i = 1; i < AT_XSYSTEMMODE_PARAMS_COUNT - 1; i++) {
		int param;

		err = at_params_int_get(&resp_list, i, &param);
		if (err) {
			LOG_ERR("Could not parse mode parameter, err: %d", err);
			goto clean_exit;
		}

		mode_bitmask = param ? mode_bitmask | BIT(i) : mode_bitmask;
	}

	/* Get LTE preference. */
	if (preference != NULL) {
		err = at_params_int_get(&resp_list, AT_XSYSTEMMODE_READ_PREFERENCE_INDEX,
					&temp_pref);
		if (err) {
			LOG_ERR("Could not parse LTE preference parameter, err: %d", err);
			goto clean_exit;
		}

		switch (temp_pref) {
		case 0:
			*preference = LTE_LC_SYSTEM_MODE_PREFER_AUTO;
			break;
		case 1:
			*preference = LTE_LC_SYSTEM_MODE_PREFER_LTEM;
			break;
		case 2:
			*preference = LTE_LC_SYSTEM_MODE_PREFER_NBIOT;
			break;
		case 3:
			*preference = LTE_LC_SYSTEM_MODE_PREFER_LTEM_PLMN_PRIO;
			break;
		case 4:
			*preference = LTE_LC_SYSTEM_MODE_PREFER_NBIOT_PLMN_PRIO;
			break;
		default:
			LOG_ERR("Unsupported LTE preference: %d", temp_pref);
			err = -EFAULT;
			goto clean_exit;
		}
	}

	switch (mode_bitmask) {
	case 0:
		*mode = LTE_LC_SYSTEM_MODE_NONE;
		break;
	case BIT(AT_XSYSTEMMODE_READ_LTEM_INDEX):
		*mode = LTE_LC_SYSTEM_MODE_LTEM;
		break;
	case BIT(AT_XSYSTEMMODE_READ_NBIOT_INDEX):
		*mode = LTE_LC_SYSTEM_MODE_NBIOT;
		break;
	case BIT(AT_XSYSTEMMODE_READ_GPS_INDEX):
		*mode = LTE_LC_SYSTEM_MODE_GPS;
		break;
	case (BIT(AT_XSYSTEMMODE_READ_LTEM_INDEX) |
	      BIT(AT_XSYSTEMMODE_READ_GPS_INDEX)):
		*mode = LTE_LC_SYSTEM_MODE_LTEM_GPS;
		break;
	case (BIT(AT_XSYSTEMMODE_READ_NBIOT_INDEX) |
	      BIT(AT_XSYSTEMMODE_READ_GPS_INDEX)):
		*mode = LTE_LC_SYSTEM_MODE_NBIOT_GPS;
		break;
	case (BIT(AT_XSYSTEMMODE_READ_LTEM_INDEX) |
	      BIT(AT_XSYSTEMMODE_READ_NBIOT_INDEX)):
		*mode = LTE_LC_SYSTEM_MODE_LTEM_NBIOT;
		break;
	case (BIT(AT_XSYSTEMMODE_READ_LTEM_INDEX) |
	      BIT(AT_XSYSTEMMODE_READ_NBIOT_INDEX) |
	      BIT(AT_XSYSTEMMODE_READ_GPS_INDEX)):
		*mode = LTE_LC_SYSTEM_MODE_LTEM_NBIOT_GPS;
		break;
	default:
		LOG_ERR("Invalid system mode, assuming parsing error");
		err = -EFAULT;
		goto clean_exit;
	}

	if (sys_mode_current != *mode) {
		LOG_DBG("Current system mode updated from %d to %d",
			sys_mode_current, *mode);
		sys_mode_current = *mode;
	}

	if ((preference != NULL) && (mode_pref_current != *preference)) {
		LOG_DBG("Current system mode preference updated from %d to %d",
			mode_pref_current, *preference);
		mode_pref_current = *preference;
	}

clean_exit:
	at_params_list_free(&resp_list);

	return err;
}

int lte_lc_func_mode_get(enum lte_lc_func_mode *mode)
{
	int err, resp_mode;
	struct at_param_list resp_list = {0};
	char response[AT_CFUN_RESPONSE_MAX_LEN] = {0};
	char response_prefix[sizeof(AT_CFUN_RESPONSE_PREFIX)] = {0};
	size_t response_prefix_len = sizeof(response_prefix);

	if (mode == NULL) {
		return -EINVAL;
	}

	err = at_cmd_write(AT_CFUN_READ, response, sizeof(response), NULL);
	if (err) {
		LOG_ERR("Could not send AT command");
		return err;
	}

	err = at_params_list_init(&resp_list, AT_CFUN_PARAMS_COUNT);
	if (err) {
		LOG_ERR("Could init AT params list, error: %d", err);
		return err;
	}

	err = at_parser_max_params_from_str(response, NULL, &resp_list,
					    AT_CFUN_PARAMS_COUNT);
	if (err) {
		LOG_ERR("Could not parse AT response, error: %d", err);
		goto clean_exit;
	}

	/* Check if AT command response starts with +CFUN */
	err = at_params_string_get(&resp_list,
				   AT_RESPONSE_PREFIX_INDEX,
				   response_prefix,
				   &response_prefix_len);
	if (err) {
		LOG_ERR("Could not get response prefix, error: %d", err);
		goto clean_exit;
	}

	if (!response_is_valid(response_prefix, response_prefix_len,
			       AT_CFUN_RESPONSE_PREFIX)) {
		LOG_ERR("Invalid CFUN response");
		err = -EIO;
		goto clean_exit;
	}

	err = at_params_int_get(&resp_list, AT_CFUN_MODE_INDEX, &resp_mode);
	if (err) {
		LOG_ERR("Could not parse mode parameter, err: %d", err);
		goto clean_exit;
	}

	*mode = resp_mode;

clean_exit:
	at_params_list_free(&resp_list);

	return err;
}

int lte_lc_lte_mode_get(enum lte_lc_lte_mode *mode)
{
	int err;
	char buf[AT_CEREG_RESPONSE_MAX_LEN] = {0};

	/* Read network registration status */
	err = at_cmd_write(AT_CEREG_READ, buf, sizeof(buf), NULL);
	if (err) {
		LOG_ERR("Could not get CEREG response, error: %d", err);
		return err;
	}

	err = parse_cereg(false, buf, NULL, NULL, mode, NULL);
	if (err) {
		LOG_ERR("Could not parse registration status, err: %d", err);
		return err;
	}

	return 0;
}

#if defined(CONFIG_LTE_AUTO_INIT_AND_CONNECT)
SYS_DEVICE_DEFINE("LTE_LINK_CONTROL", w_lte_lc_init_and_connect,
		  device_pm_control_nop,
		  APPLICATION, CONFIG_APPLICATION_INIT_PRIORITY);
#endif /* CONFIG_LTE_AUTO_INIT_AND_CONNECT */<|MERGE_RESOLUTION|>--- conflicted
+++ resolved
@@ -621,10 +621,7 @@
 
 	return 0;
 }
-<<<<<<< HEAD
-=======
-
->>>>>>> db57f65c
+
 static int w_lte_lc_init(void)
 {
 	int err;
@@ -689,10 +686,6 @@
 		return -EIO;
 	}
 #endif
-<<<<<<< HEAD
-
-=======
->>>>>>> db57f65c
 #if defined(CONFIG_LTE_LOCK_BANDS)
 	/* Set LTE band lock (volatile setting).
 	 * Has to be done every time before activating the modem.
