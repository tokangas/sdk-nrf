/*
 * Copyright (c) 2018 Nordic Semiconductor ASA
 *
 * SPDX-License-Identifier: LicenseRef-Nordic-5-Clause
 */

#include <zephyr.h>
#include <zephyr/types.h>
#include <errno.h>
#include <net/socket.h>
#include <string.h>
#include <stdio.h>
#include <device.h>
#include <modem/lte_lc.h>
#include <modem/at_cmd.h>
#include <modem/at_cmd_parser.h>
#include <modem/at_params.h>
#include <modem/at_notif.h>
#include <logging/log.h>

#include "lte_lc_helpers.h"

LOG_MODULE_REGISTER(lte_lc, CONFIG_LTE_LINK_CONTROL_LOG_LEVEL);

#define SYS_MODE_PREFERRED \
	(IS_ENABLED(CONFIG_LTE_NETWORK_MODE_LTE_M)		? \
		LTE_LC_SYSTEM_MODE_LTEM				: \
	IS_ENABLED(CONFIG_LTE_NETWORK_MODE_NBIOT)		? \
		LTE_LC_SYSTEM_MODE_NBIOT			: \
	IS_ENABLED(CONFIG_LTE_NETWORK_MODE_LTE_M_GPS)		? \
		LTE_LC_SYSTEM_MODE_LTEM_GPS			: \
	IS_ENABLED(CONFIG_LTE_NETWORK_MODE_NBIOT_GPS)		? \
		LTE_LC_SYSTEM_MODE_NBIOT_GPS			: \
	IS_ENABLED(CONFIG_LTE_NETWORK_MODE_LTE_M_NBIOT)		? \
		LTE_LC_SYSTEM_MODE_LTEM_NBIOT			: \
	IS_ENABLED(CONFIG_LTE_NETWORK_MODE_LTE_M_NBIOT_GPS)	? \
		LTE_LC_SYSTEM_MODE_LTEM_NBIOT_GPS		: \
	LTE_LC_SYSTEM_MODE_NONE)

enum lte_lc_notif_type {
	LTE_LC_NOTIF_CEREG,
	LTE_LC_NOTIF_CSCON,
	LTE_LC_NOTIF_CEDRXP,
	LTE_LC_NOTIF_XT3412,
	LTE_LC_NOTIF_NCELLMEAS,
	LTE_LC_NOTIF_XMODEMSLEEP,

	LTE_LC_NOTIF_COUNT,
};

/* Static variables */

static lte_lc_evt_handler_t evt_handler;
static bool is_initialized;

#if defined(CONFIG_NRF_MODEM_LIB_TRACE_ENABLED)
/* Enable modem trace */
static const char mdm_trace[] = "AT%XMODEMTRACE=1,2";
#endif

/* Subscribes to notifications with level 5 */
static const char cereg_5_subscribe[] = AT_CEREG_5;

#if defined(CONFIG_LTE_LOCK_BANDS)
/* Lock LTE bands 3, 4, 13 and 20 (volatile setting) */
static const char lock_bands[] = "AT%XBANDLOCK=2,\""CONFIG_LTE_LOCK_BAND_MASK
				 "\"";
#endif
#if defined(CONFIG_LTE_LOCK_PLMN)
/* Lock PLMN */
static const char lock_plmn[] = "AT+COPS=1,2,\""
				 CONFIG_LTE_LOCK_PLMN_STRING"\"";
#elif defined(CONFIG_LTE_UNLOCK_PLMN)
/* Unlock PLMN */
static const char unlock_plmn[] = "AT+COPS=0";
#endif
/* Request eDRX to be disabled */
static const char edrx_disable[] = "AT+CEDRXS=3";
/* Default eDRX setting */
static char edrx_param_ltem[5] = CONFIG_LTE_EDRX_REQ_VALUE_LTE_M;
static char edrx_param_nbiot[5] = CONFIG_LTE_EDRX_REQ_VALUE_NBIOT;
/* Default PTW setting */
static char ptw_param_ltem[5] = CONFIG_LTE_PTW_VALUE_LTE_M;
static char ptw_param_nbiot[5] = CONFIG_LTE_PTW_VALUE_NBIOT;
/* Default PSM RAT setting */
static char psm_param_rat[9] = CONFIG_LTE_PSM_REQ_RAT;
/* Default PSM RPATU setting */
static char psm_param_rptau[9] = CONFIG_LTE_PSM_REQ_RPTAU;
/* Request PSM to be disabled */
static const char psm_disable[] = "AT+CPSMS=";
/* Enable CSCON (RRC mode) notifications */
static const char cscon[] = "AT+CSCON=1";
/* Disable RAI */
static const char rai_disable[] = "AT+%XRAI=0";
/* Default RAI setting */
static char rai_param[2] = CONFIG_LTE_RAI_REQ_VALUE;

static const enum lte_lc_system_mode sys_mode_preferred = SYS_MODE_PREFERRED;

/* System mode to use when connecting to LTE network, which can be changed in
 * two ways:
 *	- Automatically to fallback mode (if enabled) when connection to the
 *	  preferred mode is unsuccessful and times out.
 *	- By calling lte_lc_system_mode_set() and set the mode explicitly.
 */
static enum lte_lc_system_mode sys_mode_target = SYS_MODE_PREFERRED;

/* System mode preference to set when configuring system mode. */
static enum lte_lc_system_mode_preference mode_pref_target = CONFIG_LTE_MODE_PREFERENCE;
static enum lte_lc_system_mode_preference mode_pref_current;

static const enum lte_lc_system_mode sys_mode_fallback =
#if IS_ENABLED(CONFIG_LTE_NETWORK_USE_FALLBACK)
	IS_ENABLED(CONFIG_LTE_NETWORK_MODE_LTE_M)	?
		LTE_LC_SYSTEM_MODE_NBIOT		:
	IS_ENABLED(CONFIG_LTE_NETWORK_MODE_NBIOT)	?
		LTE_LC_SYSTEM_MODE_LTEM			:
	IS_ENABLED(CONFIG_LTE_NETWORK_MODE_LTE_M_GPS)	?
		LTE_LC_SYSTEM_MODE_NBIOT_GPS		:
	IS_ENABLED(CONFIG_LTE_NETWORK_MODE_NBIOT_GPS)	?
		LTE_LC_SYSTEM_MODE_LTEM_GPS		:
#endif
	LTE_LC_SYSTEM_MODE_NONE;

static enum lte_lc_system_mode sys_mode_current = LTE_LC_SYSTEM_MODE_NONE;

/* Parameters to be passed using AT%XSYSTEMMMODE=<params>,<preference> */
static const char *const system_mode_params[] = {
	[LTE_LC_SYSTEM_MODE_NONE]		= "0,0,0",
	[LTE_LC_SYSTEM_MODE_LTEM]		= "1,0,0",
	[LTE_LC_SYSTEM_MODE_NBIOT]		= "0,1,0",
	[LTE_LC_SYSTEM_MODE_GPS]		= "0,0,1",
	[LTE_LC_SYSTEM_MODE_LTEM_GPS]		= "1,0,1",
	[LTE_LC_SYSTEM_MODE_NBIOT_GPS]		= "0,1,1",
	[LTE_LC_SYSTEM_MODE_LTEM_NBIOT]		= "1,1,0",
	[LTE_LC_SYSTEM_MODE_LTEM_NBIOT_GPS]	= "1,1,1",
};

/* LTE preference to be passed using AT%XSYSTEMMMODE=<params>,<preference> */
static const char system_mode_preference[] = {
	/* No LTE preference, automatically selected by the modem. */
	[LTE_LC_SYSTEM_MODE_PREFER_AUTO]		= '0',
	/* LTE-M has highest priority. */
	[LTE_LC_SYSTEM_MODE_PREFER_LTEM]		= '1',
	/* NB-IoT has highest priority. */
	[LTE_LC_SYSTEM_MODE_PREFER_NBIOT]		= '2',
	/* Equal priority, but prefer LTE-M. */
	[LTE_LC_SYSTEM_MODE_PREFER_LTEM_PLMN_PRIO]	= '3',
	/* Equal priority, but prefer NB-IoT. */
	[LTE_LC_SYSTEM_MODE_PREFER_NBIOT_PLMN_PRIO]	= '4',
};

#if !defined(CONFIG_NRF_MODEM_LIB_SYS_INIT) && \
	defined(CONFIG_BOARD_THINGY91_NRF9160NS)
static const char thingy91_magpio[] = {
	"AT%XMAGPIO=1,1,1,7,1,746,803,2,698,748,"
	"2,1710,2200,3,824,894,4,880,960,5,791,849,"
	"7,1565,1586"
};
#endif /* !CONFIG_NRF_MODEM_LIB_SYS_INIT && CONFIG_BOARD_THINGY91_NRF9160NS */

static struct k_sem link;

static const char *const at_notifs[] = {
	[LTE_LC_NOTIF_CEREG]	   = "+CEREG",
	[LTE_LC_NOTIF_CSCON]	   = "+CSCON",
	[LTE_LC_NOTIF_CEDRXP]	   = "+CEDRXP",
	[LTE_LC_NOTIF_XT3412]	   = "%XT3412",
	[LTE_LC_NOTIF_NCELLMEAS]   = "%NCELLMEAS",
	[LTE_LC_NOTIF_XMODEMSLEEP] = "%XMODEMSLEEP",
};

BUILD_ASSERT(ARRAY_SIZE(at_notifs) == LTE_LC_NOTIF_COUNT);

static bool is_relevant_notif(const char *notif, enum lte_lc_notif_type *type)
{
	for (size_t i = 0; i < ARRAY_SIZE(at_notifs); i++) {
		if (strncmp(at_notifs[i], notif,
			    strlen(at_notifs[i])) == 0) {
			/* The notification type matches the array index */
			*type = i;

			return true;
		}
	}

	return false;
}

static void at_handler(void *context, const char *response)
{
	ARG_UNUSED(context);

	int err;
	bool notify = false;
	enum lte_lc_notif_type notif_type;
	struct lte_lc_evt evt = {0};

	if (response == NULL) {
		LOG_ERR("Response buffer is NULL-pointer");
		return;
	}

	/* Only proceed with parsing if notification is relevant */
	if (!is_relevant_notif(response, &notif_type)) {
		return;
	}

	switch (notif_type) {
	case LTE_LC_NOTIF_CEREG: {
		static enum lte_lc_nw_reg_status prev_reg_status =
			LTE_LC_NW_REG_NOT_REGISTERED;
		static struct lte_lc_cell prev_cell;
		static struct lte_lc_psm_cfg prev_psm_cfg;
		static enum lte_lc_lte_mode prev_lte_mode = LTE_LC_LTE_MODE_NONE;
		enum lte_lc_nw_reg_status reg_status = 0;
		struct lte_lc_cell cell;
		enum lte_lc_lte_mode lte_mode;
		struct lte_lc_psm_cfg psm_cfg;

		LOG_DBG("+CEREG notification: %s", log_strdup(response));

		err = parse_cereg(response, true, &reg_status, &cell, &lte_mode, &psm_cfg);
		if (err) {
			LOG_ERR("Failed to parse notification (error %d): %s",
				err, log_strdup(response));
			return;
		}

		if ((reg_status == LTE_LC_NW_REG_REGISTERED_HOME) ||
		    (reg_status == LTE_LC_NW_REG_REGISTERED_ROAMING)) {
			k_sem_give(&link);
		}

		if (!evt_handler) {
			return;
		}

		/* Network registration status event */
		if (reg_status != prev_reg_status) {
			prev_reg_status = reg_status;
			evt.type = LTE_LC_EVT_NW_REG_STATUS;
			evt.nw_reg_status = reg_status;

			evt_handler(&evt);
		}

		/* Cell update event */
		if (memcmp(&cell, &prev_cell, sizeof(struct lte_lc_cell))) {
			evt.type = LTE_LC_EVT_CELL_UPDATE;

			memcpy(&prev_cell, &cell, sizeof(struct lte_lc_cell));
			memcpy(&evt.cell, &cell, sizeof(struct lte_lc_cell));
			evt_handler(&evt);
		}

		if (lte_mode != prev_lte_mode) {
			prev_lte_mode = lte_mode;
			evt.type = LTE_LC_EVT_LTE_MODE_UPDATE;
			evt.lte_mode = lte_mode;

			evt_handler(&evt);
		}

		if ((reg_status != LTE_LC_NW_REG_REGISTERED_HOME) &&
		    (reg_status != LTE_LC_NW_REG_REGISTERED_ROAMING)) {
			return;
		}

		/* PSM configuration update event */
		if (memcmp(&psm_cfg, &prev_psm_cfg,
			   sizeof(struct lte_lc_psm_cfg))) {
			evt.type = LTE_LC_EVT_PSM_UPDATE;

			memcpy(&prev_psm_cfg, &psm_cfg,
			       sizeof(struct lte_lc_psm_cfg));
			memcpy(&evt.psm_cfg, &psm_cfg,
			       sizeof(struct lte_lc_psm_cfg));
			evt_handler(&evt);
		}

		break;
	}
	case LTE_LC_NOTIF_CSCON:
		LOG_DBG("+CSCON notification");

		err = parse_rrc_mode(response,
				     &evt.rrc_mode,
				     AT_CSCON_RRC_MODE_INDEX);
		if (err) {
			LOG_ERR("Can't parse signalling mode, error: %d", err);
			return;
		}

		evt.type = LTE_LC_EVT_RRC_UPDATE;
		notify = true;

		break;
	case LTE_LC_NOTIF_CEDRXP:
		LOG_DBG("+CEDRXP notification");

		err = parse_edrx(response, &evt.edrx_cfg);
		if (err) {
			LOG_ERR("Can't parse eDRX, error: %d", err);
			return;
		}

		evt.type = LTE_LC_EVT_EDRX_UPDATE;
		notify = true;

		break;
	case LTE_LC_NOTIF_XT3412:
		LOG_DBG("%%XT3412 notification");

		err = parse_xt3412(response, &evt.time);
		if (err) {
			LOG_ERR("Can't parse TAU pre-warning notification, error: %d", err);
			return;
		}

		if (evt.time != CONFIG_LTE_LC_TAU_PRE_WARNING_TIME_MS) {
			/* Only propagate TAU pre-warning notifications when the received time
			 * parameter is the duration of the set pre-warning time.
			 */
			return;
		}

		evt.type = LTE_LC_EVT_TAU_PRE_WARNING;
		notify = true;

		break;
	case LTE_LC_NOTIF_NCELLMEAS: {
		int ncell_count = neighborcell_count_get(response);
		struct lte_lc_ncell *neighbor_cells = NULL;

		LOG_DBG("%%NCELLMEAS notification");
		LOG_DBG("Neighbor cell count: %d", ncell_count);

		if (!evt_handler) {
			/* No need to parse the response if there is no handler
			 * to receive the parsed data.
			 */
			return;
		}

		if (ncell_count != 0) {
<<<<<<< HEAD
			neighbor_cells = k_calloc(sizeof(struct lte_lc_ncell), ncell_count);
=======
			neighbor_cells = k_calloc(ncell_count, sizeof(struct lte_lc_ncell));
>>>>>>> 4b8f2785
			if (neighbor_cells == NULL) {
				LOG_ERR("Failed to allocate memory for neighbor cells");
				return;
			}
		}

		evt.cells_info.neighbor_cells = neighbor_cells;

		err = parse_ncellmeas(response, &evt.cells_info);

		switch (err) {
		case -E2BIG:
			LOG_WRN("Not all neighbor cells could be parsed");
			LOG_WRN("More cells than the configured max count of %d were found",
				CONFIG_LTE_NEIGHBOR_CELLS_MAX);
			/* Fall through */
		case 0: /* Fall through */
		case 1:
			evt.type = LTE_LC_EVT_NEIGHBOR_CELL_MEAS;
			evt_handler(&evt);
			break;
		default:
			LOG_ERR("Parsing of neighbour cells failed, err: %d", err);
			break;
		}

		if (neighbor_cells) {
			k_free(neighbor_cells);
		}

		return;
	}
	case LTE_LC_NOTIF_XMODEMSLEEP:
		LOG_DBG("%%XMODEMSLEEP notification");

		err = parse_xmodemsleep(response, &evt.modem_sleep);
		if (err) {
			LOG_ERR("Can't parse modem sleep pre-warning notification, error: %d", err);
			return;
		}

		/* Link controller only supports PSM, RF inactivity and flight mode
		 * modem sleep types.
		 */
		if ((evt.modem_sleep.type != LTE_LC_MODEM_SLEEP_PSM) &&
		    (evt.modem_sleep.type != LTE_LC_MODEM_SLEEP_RF_INACTIVITY) &&
		    (evt.modem_sleep.type != LTE_LC_MODEM_SLEEP_FLIGHT_MODE)) {
			return;
		}

		/* Propagate the appropriate event depending on the parsed time parameter. */
		if (evt.modem_sleep.time == CONFIG_LTE_LC_MODEM_SLEEP_PRE_WARNING_TIME_MS) {
			evt.type = LTE_LC_EVT_MODEM_SLEEP_EXIT_PRE_WARNING;
		} else if (evt.modem_sleep.time == 0) {
			evt.type = LTE_LC_EVT_MODEM_SLEEP_EXIT;
		} else {
			evt.type = LTE_LC_EVT_MODEM_SLEEP_ENTER;
		}

		notify = true;

		break;
	default:
		LOG_ERR("Unrecognized notification type: %d", notif_type);
		break;
	}

	if (evt_handler && notify) {
		evt_handler(&evt);
	}
}

static int enable_notifications(void)
{
	int err;
	char buf_sub[35];

	/* +CEREG notifications, level 5 */
	err = at_cmd_write(cereg_5_subscribe, NULL, 0, NULL);
	if (err) {
		LOG_ERR("Failed to subscribe to CEREG notifications");
		return err;
	}

	if (IS_ENABLED(CONFIG_LTE_LC_TAU_PRE_WARNING_NOTIFICATIONS)) {
		snprintk(buf_sub,
			 sizeof(buf_sub),
			 AT_XT3412_SUB,
			 CONFIG_LTE_LC_TAU_PRE_WARNING_TIME_MS,
			 CONFIG_LTE_LC_TAU_PRE_WARNING_THRESHOLD_MS);

		/* %XT3412 notifications subscribe */
		err = at_cmd_write(buf_sub, NULL, 0, NULL);
		if (err) {
			LOG_WRN("%s failed (%d), TAU pre-warning notifications are not enabled",
				log_strdup(buf_sub), err);
			LOG_WRN("%s is supported in nRF9160 modem >= v1.3.0", log_strdup(buf_sub));
		}
	}

	if (IS_ENABLED(CONFIG_LTE_LC_MODEM_SLEEP_NOTIFICATIONS)) {
		snprintk(buf_sub,
			 sizeof(buf_sub),
			 AT_XMODEMSLEEP_SUB,
			 CONFIG_LTE_LC_MODEM_SLEEP_PRE_WARNING_TIME_MS,
			 CONFIG_LTE_LC_MODEM_SLEEP_NOTIFICATIONS_THRESHOLD_MS);

		/* %XMODEMSLEEP notifications subscribe */
		err = at_cmd_write(buf_sub, NULL, 0, NULL);
		if (err) {
			LOG_WRN("%s failed (%d), modem sleep notifications are not enabled",
				log_strdup(buf_sub), err);
			LOG_WRN("%s is supported in nRF9160 modem >= v1.3.0", log_strdup(buf_sub));
		}
	}

	/* +CSCON notifications */
	err = at_cmd_write(cscon, NULL, 0, NULL);
	if (err) {
		char buf[50];

		/* AT+CSCON is supported from modem firmware v1.1.0, and will
		 * not work for older versions. If the command fails, RRC
		 * mode change notifications will not be received. This is not
		 * considered a critical error, and the error code is therefore
		 * not returned, while informative log messageas are printed.
		 */
		LOG_WRN("%s failed (%d), RRC notifications are not enabled",
			cscon, err);
		LOG_WRN("%s is supported in nRF9160 modem >= v1.1.0", cscon);

		err = at_cmd_write("AT+CGMR", buf, sizeof(buf), NULL);
		if (err == 0) {
			LOG_WRN("Current modem firmware version: %s",
				log_strdup(buf));
		}
	}

	return 0;
}

static int init_and_config(void)
{
	int err;

	if (is_initialized) {
		return -EALREADY;
	}

	k_sem_init(&link, 0, 1);

	err = lte_lc_system_mode_get(&sys_mode_current, &mode_pref_current);
	if (err) {
		LOG_ERR("Could not get current system mode, error: %d", err);
		return err;
	}

	if (IS_ENABLED(CONFIG_LTE_NETWORK_DEFAULT)) {
		sys_mode_target = sys_mode_current;

		LOG_DBG("Default system mode is used: %d", sys_mode_current);
	}

	err = at_notif_register_handler(NULL, at_handler);
	if (err) {
		LOG_ERR("Can't register AT handler, error: %d", err);
		return err;
	}

	if ((sys_mode_current != sys_mode_target) ||
	    (mode_pref_current != mode_pref_target)) {
		err = lte_lc_system_mode_set(sys_mode_target, mode_pref_target);
		if (err) {
			LOG_ERR("Could not set system mode, error: %d", err);
			return err;
		}

		LOG_DBG("System mode (%d) and preference (%d) configured",
			sys_mode_target, mode_pref_target);
	} else {
		LOG_DBG("System mode (%d) and preference (%d) are already configured",
			sys_mode_current, mode_pref_current);
	}

#if !defined(CONFIG_NRF_MODEM_LIB_SYS_INIT) && \
	defined(CONFIG_BOARD_THINGY91_NRF9160NS)
	/* Configuring MAGPIO, so that the correct antenna
	 * matching network is used for each LTE band and GPS.
	 */
	if (at_cmd_write(thingy91_magpio, NULL, 0, NULL) != 0) {
		return -EIO;
	}
#endif

#if defined(CONFIG_LTE_EDRX_REQ)
	/* Request configured eDRX settings to save power */
	if (lte_lc_edrx_req(true) != 0) {
		return -EIO;
	}
#endif
#if defined(CONFIG_NRF_MODEM_LIB_TRACE_ENABLED)
	if (at_cmd_write(mdm_trace, NULL, 0, NULL) != 0) {
		return -EIO;
	}
#endif
#if defined(CONFIG_LTE_LOCK_BANDS)
	/* Set LTE band lock (volatile setting).
	 * Has to be done every time before activating the modem.
	 */
	if (at_cmd_write(lock_bands, NULL, 0, NULL) != 0) {
		return -EIO;
	}
#endif
#if defined(CONFIG_LTE_LOCK_PLMN)
	/* Manually select Operator (volatile setting).
	 * Has to be done every time before activating the modem.
	 */
	if (at_cmd_write(lock_plmn, NULL, 0, NULL) != 0) {
		return -EIO;
	}
#elif defined(CONFIG_LTE_UNLOCK_PLMN)
	/* Automatically select Operator (volatile setting).
	 */
	if (at_cmd_write(unlock_plmn, NULL, 0, NULL) != 0) {
		return -EIO;
	}
#endif

	/* Listen for RRC connection mode notifications */
	err = enable_notifications();
	if (err) {
		LOG_ERR("Failed to enable notifications");
		return err;
	}

	is_initialized = true;

	return 0;
}

static int connect_lte(bool blocking)
{
	int err;
	bool retry;

	if (!is_initialized) {
		LOG_ERR("The LTE link controller is not initialized");
		return -EPERM;
	}

	k_sem_init(&link, 0, 1);

	do {
		retry = false;

		if (!IS_ENABLED(CONFIG_LTE_NETWORK_DEFAULT)) {
			err = lte_lc_system_mode_set(sys_mode_target, mode_pref_current);
			if (err) {
				return err;
			}
		}

		err = lte_lc_func_mode_set(LTE_LC_FUNC_MODE_NORMAL);
		if (err || !blocking) {
			return err;
		}

		err = k_sem_take(&link, K_SECONDS(CONFIG_LTE_NETWORK_TIMEOUT));
		if (err == -EAGAIN) {
			LOG_INF("Network connection attempt timed out");

			if (IS_ENABLED(CONFIG_LTE_NETWORK_USE_FALLBACK) &&
			    (sys_mode_target == sys_mode_preferred)) {
				sys_mode_target = sys_mode_fallback;
				retry = true;

				err = lte_lc_func_mode_set(LTE_LC_FUNC_MODE_OFFLINE);
				if (err) {
					return err;
				}

				LOG_INF("Using fallback network mode");
			} else {
				err = -ETIMEDOUT;
			}
		}
	} while (retry);

	return err;
}

static int init_and_connect(const struct device *unused)
{
	int ret;

	ret = init_and_config();
	if (ret) {
		return ret;
	}

	return connect_lte(true);
}

/* Public API */

int lte_lc_init(void)
{
	return init_and_config();
}

void lte_lc_register_handler(lte_lc_evt_handler_t handler)
{
	if (handler == NULL) {
		evt_handler = NULL;

		LOG_INF("Previously registered handler (%p) deregistered",
			handler);

		return;
	}

	if (evt_handler) {
		LOG_WRN("Replacing previously registered handler (%p) with %p",
			evt_handler, handler);
	}

	evt_handler = handler;

	return;
}

int lte_lc_connect(void)
{
	return connect_lte(true);
}

int lte_lc_init_and_connect(void)
{
	const struct device *x = 0;

	int err = init_and_connect(x);

	return err;
}

int lte_lc_connect_async(lte_lc_evt_handler_t handler)
{
	if (handler) {
		evt_handler = handler;
	} else if (evt_handler == NULL) {
		LOG_ERR("No handler registered");
		return -EINVAL;
	}

	return connect_lte(false);
}

int lte_lc_init_and_connect_async(lte_lc_evt_handler_t handler)
{
	int err;

	err = init_and_config();
	if (err) {
		return err;
	}

	return lte_lc_connect_async(handler);
}

int lte_lc_deinit(void)
{
	if (is_initialized) {
		is_initialized = false;
		at_notif_deregister_handler(NULL, at_handler);
		return lte_lc_func_mode_set(LTE_LC_FUNC_MODE_POWER_OFF);
	}

	return 0;
}

int lte_lc_normal(void)
{
	return lte_lc_func_mode_set(LTE_LC_FUNC_MODE_NORMAL);
}

int lte_lc_offline(void)
{
	return lte_lc_func_mode_set(LTE_LC_FUNC_MODE_OFFLINE);
}

int lte_lc_power_off(void)
{
	return lte_lc_func_mode_set(LTE_LC_FUNC_MODE_POWER_OFF);
}

int lte_lc_psm_param_set(const char *rptau, const char *rat)
{
	if ((rptau != NULL && strlen(rptau) != 8) ||
	    (rat != NULL && strlen(rat) != 8)) {
		return -EINVAL;
	}

	if (rptau != NULL) {
		strcpy(psm_param_rptau, rptau);
		LOG_DBG("RPTAU set to %s", log_strdup(psm_param_rptau));
	} else {
		*psm_param_rptau = '\0';
		LOG_DBG("RPTAU use default");
	}

	if (rat != NULL) {
		strcpy(psm_param_rat, rat);
		LOG_DBG("RAT set to %s", log_strdup(psm_param_rat));
	} else {
		*psm_param_rat = '\0';
		LOG_DBG("RAT use default");
	}

	return 0;
}

int lte_lc_psm_req(bool enable)
{
	int err;

	if (enable) {
		char psm_req[40];

		if (strlen(psm_param_rptau) == 8 &&
		    strlen(psm_param_rat) == 8) {
			snprintf(psm_req, sizeof(psm_req),
			"AT+CPSMS=1,,,\"%s\",\"%s\"",
			psm_param_rptau, psm_param_rat);
		} else if (strlen(psm_param_rptau) == 8) {
			snprintf(psm_req, sizeof(psm_req),
				"AT+CPSMS=1,,,\"%s\"",
				psm_param_rptau);
		} else if (strlen(psm_param_rat) == 8) {
			snprintf(psm_req, sizeof(psm_req),
				"AT+CPSMS=1,,,,\"%s\"",
				psm_param_rat);
		} else {
			snprintf(psm_req, sizeof(psm_req),
				"AT+CPSMS=1");
		}
		err = at_cmd_write(psm_req, NULL, 0, NULL);
	} else {
		err = at_cmd_write(psm_disable, NULL, 0, NULL);
	}

	if (err != 0) {
		return -EIO;
	}

	return 0;
}

int lte_lc_psm_get(int *tau, int *active_time)
{
	int err;
	struct at_param_list at_resp_list = {0};
	char buf[AT_CEREG_RESPONSE_MAX_LEN] = {0};
	struct lte_lc_psm_cfg psm_cfg;

	if ((tau == NULL) || (active_time == NULL)) {
		return -EINVAL;
	}

	/* Enable network registration status with PSM information */
	err = at_cmd_write(AT_CEREG_5, NULL, 0, NULL);
	if (err) {
		LOG_ERR("Could not set CEREG, error: %d", err);
		return err;
	}

	/* Read network registration status */
	err = at_cmd_write(AT_CEREG_READ, buf, sizeof(buf), NULL);
	if (err) {
		LOG_ERR("Could not get CEREG response, error: %d", err);
		return err;
	}

	err = at_params_list_init(&at_resp_list, AT_CEREG_PARAMS_COUNT_MAX);
	if (err) {
		LOG_ERR("Could not init AT params list, error: %d", err);
		return err;
	}

	err = at_parser_max_params_from_str(buf,
					    NULL,
					    &at_resp_list,
					    AT_CEREG_PARAMS_COUNT_MAX);
	if (err) {
		LOG_ERR("Could not parse AT+CEREG response, error: %d", err);
		goto parse_psm_clean_exit;
	}

	err = parse_psm(&at_resp_list, false, &psm_cfg);
	if (err) {
		LOG_ERR("Could not obtain PSM configuration");
		goto parse_psm_clean_exit;
	}

	*tau = psm_cfg.tau;
	*active_time = psm_cfg.active_time;

	LOG_DBG("TAU: %d sec, active time: %d sec\n", *tau, *active_time);

parse_psm_clean_exit:
	at_params_list_free(&at_resp_list);

	return err;
}

int lte_lc_edrx_param_set(enum lte_lc_lte_mode mode, const char *edrx)
{
	char *edrx_param;

	if (mode != LTE_LC_LTE_MODE_LTEM && mode != LTE_LC_LTE_MODE_NBIOT) {
		LOG_ERR("LTE mode must be LTE-M or NB-IoT");
		return -EINVAL;
	}

	if (edrx != NULL && strlen(edrx) != 4) {
		return -EINVAL;
	}

	edrx_param = (mode == LTE_LC_LTE_MODE_LTEM) ? edrx_param_ltem :
						      edrx_param_nbiot;

	if (edrx) {
		strcpy(edrx_param, edrx);
		LOG_DBG("eDRX set to %s for %s", log_strdup(edrx_param),
			(mode == LTE_LC_LTE_MODE_LTEM) ? "LTE-M" : "NB-IoT");
	} else {
		*edrx_param = '\0';
		LOG_DBG("eDRX use default for %s",
			(mode == LTE_LC_LTE_MODE_LTEM) ? "LTE-M" : "NB-IoT");
	}

	return 0;
}

int lte_lc_ptw_set(enum lte_lc_lte_mode mode, const char *ptw)
{
	char *ptw_param;

	if (mode != LTE_LC_LTE_MODE_LTEM && mode != LTE_LC_LTE_MODE_NBIOT) {
		LOG_ERR("LTE mode must be LTE-M or NB-IoT");
		return -EINVAL;
	}

	if (ptw != NULL && strlen(ptw) != 4) {
		return -EINVAL;
	}

	ptw_param = (mode == LTE_LC_LTE_MODE_LTEM) ? ptw_param_ltem :
						     ptw_param_nbiot;

	if (ptw != NULL) {
		strcpy(ptw_param, ptw);
		LOG_DBG("PTW set to %s for %s", log_strdup(ptw_param),
			(mode == LTE_LC_LTE_MODE_LTEM) ? "LTE-M" : "NB-IoT");
	} else {
		*ptw_param = '\0';
		LOG_DBG("PTW use default for %s",
			(mode == LTE_LC_LTE_MODE_LTEM) ? "LTE-M" : "NB-IoT");
	}

	return 0;
}

int lte_lc_edrx_req(bool enable)
{
	int err;
	int actt[] = {AT_CEDRXS_ACTT_WB, AT_CEDRXS_ACTT_NB};
	char req[25];

	if (!enable) {
		err = at_cmd_write(edrx_disable, NULL, 0, NULL);
		if (err) {
			LOG_ERR("Failed to disable eDRX, error: %d", err);
		}

		return err;
	}

	/* Apply the configurations for both LTE-M and NB-IoT. */
	for (size_t i = 0; i < ARRAY_SIZE(actt); i++) {
		char *edrx_param = (actt[i] == AT_CEDRXS_ACTT_WB) ?
					edrx_param_ltem : edrx_param_nbiot;
		char *ptw_param = (actt[i] == AT_CEDRXS_ACTT_WB) ?
					ptw_param_ltem : ptw_param_nbiot;

		if (strlen(edrx_param) == 4) {
			snprintk(req, sizeof(req), "AT+CEDRXS=2,%d,\"%s\"", actt[i], edrx_param);
		} else {
			snprintk(req, sizeof(req), "AT+CEDRXS=2,%d", actt[i]);
		}

		err = at_cmd_write(req, NULL, 0, NULL);
		if (err) {
			LOG_ERR("Failed to enable eDRX, error: %d", err);
			return err;
		}

		/* PTW must be requested after eDRX is enabled */
		if (strlen(ptw_param) != 4) {
			continue;
		}

		snprintk(req, sizeof(req), "AT%%XPTW=%d,\"%s\"", actt[i], ptw_param);

		err = at_cmd_write(req, NULL, 0, NULL);
		if (err) {
			LOG_ERR("Failed to request PTW (%s), error: %d", log_strdup(req), err);
			return err;
		}
	}

	return 0;
}

int lte_lc_rai_req(bool enable)
{
	int err;
	enum lte_lc_system_mode mode;

	err = lte_lc_system_mode_get(&mode, NULL);
	if (err) {
		return err;
	}

	switch (mode) {
	case LTE_LC_SYSTEM_MODE_LTEM:
	case LTE_LC_SYSTEM_MODE_LTEM_GPS:
		LOG_ERR("RAI not supported for LTE-M networks");
		return -EOPNOTSUPP;
	case LTE_LC_SYSTEM_MODE_NBIOT:
	case LTE_LC_SYSTEM_MODE_NBIOT_GPS:
		break;
	default:
		LOG_ERR("Unknown system mode");
		LOG_ERR("Cannot request RAI for unknown system mode");
		return -EOPNOTSUPP;
	}

	if (enable) {
		char rai_req[10];

		snprintf(rai_req, sizeof(rai_req), "AT%%XRAI=%s", rai_param);
		err = at_cmd_write(rai_req, NULL, 0, NULL);
	} else {
		err = at_cmd_write(rai_disable, NULL, 0, NULL);
	}

	return err;
}

int lte_lc_rai_param_set(const char *value)
{
	if (value == NULL || strlen(value) != 1) {
		return -EINVAL;
	}

	if (value[0] == '3' || value[0] == '4') {
		memcpy(rai_param, value, 2);
	} else {
		return -EINVAL;
	}

	return 0;
}

int lte_lc_nw_reg_status_get(enum lte_lc_nw_reg_status *status)
{
	int err;
	char buf[AT_CEREG_RESPONSE_MAX_LEN] = {0};

	if (status == NULL) {
		return -EINVAL;
	}

	/* Enable network registration status with level 5 */
	err = at_cmd_write(AT_CEREG_5, NULL, 0, NULL);
	if (err) {
		LOG_ERR("Could not set CEREG level 5, error: %d", err);
		return err;
	}

	/* Read network registration status */
	err = at_cmd_write(AT_CEREG_READ, buf, sizeof(buf), NULL);
	if (err) {
		LOG_ERR("Could not get CEREG response, error: %d", err);
		return err;
	}

	err = parse_cereg(buf, false, status, NULL, NULL, NULL);
	if (err) {
		LOG_ERR("Could not parse registration status, err: %d", err);
		return err;
	}

	return err;
}

int lte_lc_system_mode_set(enum lte_lc_system_mode mode,
			   enum lte_lc_system_mode_preference preference)
{
	int err, len;
	char cmd[50];

	switch (mode) {
	case LTE_LC_SYSTEM_MODE_NONE:
	case LTE_LC_SYSTEM_MODE_LTEM:
	case LTE_LC_SYSTEM_MODE_LTEM_GPS:
	case LTE_LC_SYSTEM_MODE_NBIOT:
	case LTE_LC_SYSTEM_MODE_NBIOT_GPS:
	case LTE_LC_SYSTEM_MODE_GPS:
	case LTE_LC_SYSTEM_MODE_LTEM_NBIOT:
	case LTE_LC_SYSTEM_MODE_LTEM_NBIOT_GPS:
		break;
	default:
		LOG_ERR("Invalid system mode requested");
		return -EINVAL;
	}

	switch (preference) {
	case LTE_LC_SYSTEM_MODE_PREFER_AUTO:
	case LTE_LC_SYSTEM_MODE_PREFER_LTEM:
	case LTE_LC_SYSTEM_MODE_PREFER_NBIOT:
	case LTE_LC_SYSTEM_MODE_PREFER_LTEM_PLMN_PRIO:
	case LTE_LC_SYSTEM_MODE_PREFER_NBIOT_PLMN_PRIO:
		break;
	default:
		LOG_ERR("Invalid LTE preference requested");
		return -EINVAL;
	}

	len = snprintf(cmd, sizeof(cmd), "AT%%XSYSTEMMODE=%s,%c",
		       system_mode_params[mode],
		       system_mode_preference[preference]);
	if (len < 0) {
		LOG_ERR("Could not construct system mode command");
		return -EFAULT;
	}

	LOG_DBG("Sending AT command to set system mode: %s", log_strdup(cmd));

	err = at_cmd_write(cmd, NULL, 0, NULL);
	if (err) {
		LOG_ERR("Could not send AT command, error: %d", err);
	}

	sys_mode_current = mode;
	sys_mode_target = mode;
	mode_pref_current = preference;
	mode_pref_target = preference;

	return err;
}

int lte_lc_system_mode_get(enum lte_lc_system_mode *mode,
			   enum lte_lc_system_mode_preference *preference)
{
	int err, temp_pref, mode_bitmask = 0;
	struct at_param_list resp_list = {0};
	char response[AT_XSYSTEMMODE_RESPONSE_MAX_LEN] = {0};
	char response_prefix[sizeof(AT_XSYSTEMMODE_RESPONSE_PREFIX)] = {0};
	size_t response_prefix_len = sizeof(response_prefix);

	if (mode == NULL) {
		return -EINVAL;
	}

	err = at_cmd_write(AT_XSYSTEMMODE_READ, response, sizeof(response),
			   NULL);
	if (err) {
		LOG_ERR("Could not send AT command");
		return err;
	}

	err = at_params_list_init(&resp_list, AT_XSYSTEMMODE_PARAMS_COUNT);
	if (err) {
		LOG_ERR("Could init AT params list, error: %d", err);
		return err;
	}

	err = at_parser_max_params_from_str(response, NULL, &resp_list,
					    AT_XSYSTEMMODE_PARAMS_COUNT);
	if (err) {
		LOG_ERR("Could not parse AT response, error: %d", err);
		goto clean_exit;
	}

	/* Check if AT command response starts with %XSYSTEMMODE */
	err = at_params_string_get(&resp_list,
				   AT_RESPONSE_PREFIX_INDEX,
				   response_prefix,
				   &response_prefix_len);
	if (err) {
		LOG_ERR("Could not get response prefix, error: %d", err);
		goto clean_exit;
	}

	if (!response_is_valid(response_prefix, response_prefix_len,
			       AT_XSYSTEMMODE_RESPONSE_PREFIX)) {
		LOG_ERR("Invalid XSYSTEMMODE response");
		err = -EIO;
		goto clean_exit;
	}

	/* We skip the first parameter, as that's the response prefix,
	 * "%XSYSTEMMODE:" in this case."
	 * The last parameter sets the preferred mode, and is not implemented
	 * yet on the modem side, so we ignore it.
	 */
	for (size_t i = 1; i < AT_XSYSTEMMODE_PARAMS_COUNT - 1; i++) {
		int param;

		err = at_params_int_get(&resp_list, i, &param);
		if (err) {
			LOG_ERR("Could not parse mode parameter, err: %d", err);
			goto clean_exit;
		}

		mode_bitmask = param ? mode_bitmask | BIT(i) : mode_bitmask;
	}

	/* Get LTE preference. */
	if (preference != NULL) {
		err = at_params_int_get(&resp_list, AT_XSYSTEMMODE_READ_PREFERENCE_INDEX,
					&temp_pref);
		if (err) {
			LOG_ERR("Could not parse LTE preference parameter, err: %d", err);
			goto clean_exit;
		}

		switch (temp_pref) {
		case 0:
			*preference = LTE_LC_SYSTEM_MODE_PREFER_AUTO;
			break;
		case 1:
			*preference = LTE_LC_SYSTEM_MODE_PREFER_LTEM;
			break;
		case 2:
			*preference = LTE_LC_SYSTEM_MODE_PREFER_NBIOT;
			break;
		case 3:
			*preference = LTE_LC_SYSTEM_MODE_PREFER_LTEM_PLMN_PRIO;
			break;
		case 4:
			*preference = LTE_LC_SYSTEM_MODE_PREFER_NBIOT_PLMN_PRIO;
			break;
		default:
			LOG_ERR("Unsupported LTE preference: %d", temp_pref);
			err = -EFAULT;
			goto clean_exit;
		}
	}

	switch (mode_bitmask) {
	case 0:
		*mode = LTE_LC_SYSTEM_MODE_NONE;
		break;
	case BIT(AT_XSYSTEMMODE_READ_LTEM_INDEX):
		*mode = LTE_LC_SYSTEM_MODE_LTEM;
		break;
	case BIT(AT_XSYSTEMMODE_READ_NBIOT_INDEX):
		*mode = LTE_LC_SYSTEM_MODE_NBIOT;
		break;
	case BIT(AT_XSYSTEMMODE_READ_GPS_INDEX):
		*mode = LTE_LC_SYSTEM_MODE_GPS;
		break;
	case (BIT(AT_XSYSTEMMODE_READ_LTEM_INDEX) |
	      BIT(AT_XSYSTEMMODE_READ_GPS_INDEX)):
		*mode = LTE_LC_SYSTEM_MODE_LTEM_GPS;
		break;
	case (BIT(AT_XSYSTEMMODE_READ_NBIOT_INDEX) |
	      BIT(AT_XSYSTEMMODE_READ_GPS_INDEX)):
		*mode = LTE_LC_SYSTEM_MODE_NBIOT_GPS;
		break;
	case (BIT(AT_XSYSTEMMODE_READ_LTEM_INDEX) |
	      BIT(AT_XSYSTEMMODE_READ_NBIOT_INDEX)):
		*mode = LTE_LC_SYSTEM_MODE_LTEM_NBIOT;
		break;
	case (BIT(AT_XSYSTEMMODE_READ_LTEM_INDEX) |
	      BIT(AT_XSYSTEMMODE_READ_NBIOT_INDEX) |
	      BIT(AT_XSYSTEMMODE_READ_GPS_INDEX)):
		*mode = LTE_LC_SYSTEM_MODE_LTEM_NBIOT_GPS;
		break;
	default:
		LOG_ERR("Invalid system mode, assuming parsing error");
		err = -EFAULT;
		goto clean_exit;
	}

	if (sys_mode_current != *mode) {
		LOG_DBG("Current system mode updated from %d to %d",
			sys_mode_current, *mode);
		sys_mode_current = *mode;
	}

	if ((preference != NULL) && (mode_pref_current != *preference)) {
		LOG_DBG("Current system mode preference updated from %d to %d",
			mode_pref_current, *preference);
		mode_pref_current = *preference;
	}

clean_exit:
	at_params_list_free(&resp_list);

	return err;
}

int lte_lc_func_mode_get(enum lte_lc_func_mode *mode)
{
	int err, resp_mode;
	struct at_param_list resp_list = {0};
	char response[AT_CFUN_RESPONSE_MAX_LEN] = {0};
	char response_prefix[sizeof(AT_CFUN_RESPONSE_PREFIX)] = {0};
	size_t response_prefix_len = sizeof(response_prefix);

	if (mode == NULL) {
		return -EINVAL;
	}

	err = at_cmd_write(AT_CFUN_READ, response, sizeof(response), NULL);
	if (err) {
		LOG_ERR("Could not send AT command");
		return err;
	}

	err = at_params_list_init(&resp_list, AT_CFUN_PARAMS_COUNT);
	if (err) {
		LOG_ERR("Could init AT params list, error: %d", err);
		return err;
	}

	err = at_parser_max_params_from_str(response, NULL, &resp_list,
					    AT_CFUN_PARAMS_COUNT);
	if (err) {
		LOG_ERR("Could not parse AT response, error: %d", err);
		goto clean_exit;
	}

	/* Check if AT command response starts with +CFUN */
	err = at_params_string_get(&resp_list,
				   AT_RESPONSE_PREFIX_INDEX,
				   response_prefix,
				   &response_prefix_len);
	if (err) {
		LOG_ERR("Could not get response prefix, error: %d", err);
		goto clean_exit;
	}

	if (!response_is_valid(response_prefix, response_prefix_len,
			       AT_CFUN_RESPONSE_PREFIX)) {
		LOG_ERR("Invalid CFUN response");
		err = -EIO;
		goto clean_exit;
	}

	err = at_params_int_get(&resp_list, AT_CFUN_MODE_INDEX, &resp_mode);
	if (err) {
		LOG_ERR("Could not parse mode parameter, err: %d", err);
		goto clean_exit;
	}

	*mode = resp_mode;

clean_exit:
	at_params_list_free(&resp_list);

	return err;
}

int lte_lc_func_mode_set(enum lte_lc_func_mode mode)
{
	switch (mode) {
	case LTE_LC_FUNC_MODE_ACTIVATE_LTE:
	case LTE_LC_FUNC_MODE_NORMAL: {
		int err = enable_notifications();

		if (err) {
			LOG_ERR("Failed to enabled notifications, error: %d", err);
			return err;
		}
	}
	case LTE_LC_FUNC_MODE_POWER_OFF:
	case LTE_LC_FUNC_MODE_RX_ONLY:
	case LTE_LC_FUNC_MODE_OFFLINE:
	case LTE_LC_FUNC_MODE_DEACTIVATE_LTE:
	case LTE_LC_FUNC_MODE_DEACTIVATE_GNSS:
	case LTE_LC_FUNC_MODE_ACTIVATE_GNSS:
	case LTE_LC_FUNC_MODE_DEACTIVATE_UICC:
	case LTE_LC_FUNC_MODE_ACTIVATE_UICC:
	case LTE_LC_FUNC_MODE_OFFLINE_UICC_ON: {
		char buf[12];
		int ret = snprintk(buf, sizeof(buf), "AT+CFUN=%d", mode);

		if ((ret < 0) || (ret >= sizeof(buf))) {
			LOG_ERR("Failed to create functional mode command");
			return -EFAULT;
		}

		return at_cmd_write(buf, NULL, 0, NULL);
	}
	default:
		LOG_ERR("Invalid functional mode: %d", mode);
		return -EINVAL;
	}
}

int lte_lc_lte_mode_get(enum lte_lc_lte_mode *mode)
{
	int err;
	char buf[AT_CEREG_RESPONSE_MAX_LEN] = {0};

	/* Read network registration status */
	err = at_cmd_write(AT_CEREG_READ, buf, sizeof(buf), NULL);
	if (err) {
		LOG_ERR("Could not get CEREG response, error: %d", err);
		return err;
	}

	err = parse_cereg(buf, false, NULL, NULL, mode, NULL);
	if (err) {
		LOG_ERR("Could not parse registration status, err: %d", err);
		return err;
	}

	return 0;
}

int lte_lc_neighbor_cell_measurement(void)
{
	return at_cmd_write(AT_NCELLMEAS_START, NULL, 0, NULL);
}

int lte_lc_neighbor_cell_measurement_cancel(void)
{
	return at_cmd_write(AT_NCELLMEAS_STOP, NULL, 0, NULL);
}

int lte_lc_conn_eval_params_get(struct lte_lc_conn_eval_params *params)
{
	int err;
	char buf[AT_CONEVAL_RESPONSE_MAX_LEN] = {0};
	enum lte_lc_func_mode mode;

	if (params == NULL) {
		return -EINVAL;
	}

	err = lte_lc_func_mode_get(&mode);
	if (err) {
		LOG_ERR("Could not get functional mode");
		return err;
	}

	switch (mode) {
	case LTE_LC_FUNC_MODE_NORMAL:
	case LTE_LC_FUNC_MODE_ACTIVATE_LTE:
	case LTE_LC_FUNC_MODE_RX_ONLY:
		break;
	default:
		LOG_WRN("Connection evaluation is not available in the current functional mode");
		return -EOPNOTSUPP;
	}

	/* Read connection evaluation parameters. */
	err = at_cmd_write(AT_CONEVAL_READ, buf, sizeof(buf), NULL);
	if (err) {
		LOG_ERR("Could not get CONEVAL response, error: %d", err);
		return err;
	}

	err = parse_coneval(buf, params);
	if (err < 0) {
		LOG_ERR("Could not parse connection evaluation parameters, err: %d", err);
		return err;
	} else if (err > 0) {
		LOG_WRN("Connection evaluation failed, result code: %d", err);
		return err;
	}

	return 0;
}

#if defined(CONFIG_LTE_AUTO_INIT_AND_CONNECT)
SYS_DEVICE_DEFINE("LTE_LINK_CONTROL", init_and_connect,
		  device_pm_control_nop,
		  APPLICATION, CONFIG_APPLICATION_INIT_PRIORITY);
#endif /* CONFIG_LTE_AUTO_INIT_AND_CONNECT */<|MERGE_RESOLUTION|>--- conflicted
+++ resolved
@@ -344,11 +344,7 @@
 		}
 
 		if (ncell_count != 0) {
-<<<<<<< HEAD
-			neighbor_cells = k_calloc(sizeof(struct lte_lc_ncell), ncell_count);
-=======
 			neighbor_cells = k_calloc(ncell_count, sizeof(struct lte_lc_ncell));
->>>>>>> 4b8f2785
 			if (neighbor_cells == NULL) {
 				LOG_ERR("Failed to allocate memory for neighbor cells");
 				return;
