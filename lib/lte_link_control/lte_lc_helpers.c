--- conflicted
+++ resolved
@@ -443,12 +443,8 @@
 
 	if (reg_status) {
 		*reg_status = status;
-<<<<<<< HEAD
-	LOG_DBG("Network registration status: %d", *reg_status);
-=======
 
 		LOG_DBG("Network registration status: %d", *reg_status);
->>>>>>> 5b924a96
 	}
 
 
