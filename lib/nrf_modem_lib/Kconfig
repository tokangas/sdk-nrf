# Copyright (c) 2018 Nordic Semiconductor
#
# SPDX-License-Identifier: LicenseRef-Nordic-5-Clause
#

menuconfig NRF_MODEM_LIB
	bool "Enable Modem library"
	imply NRFX_IPC
	imply NET_SOCKETS_OFFLOAD
#b_jh:	imply NET_SOCKETS_POSIX_NAMES
	select NRF_MODEM
	help
	  Use Nordic Modem library.

if NRF_MODEM_LIB

config NRF_MODEM_LIB_SYS_INIT
	bool "Initialize during SYS_INIT"
	default y
	help
	  Initialize the Modem library automatically during the SYS_INIT sequence.
	  Please note that initialization is synchronous and can take up to one
	  minute in case the modem firmware is updated.

config NRF_MODEM_LIB_TRACE_ENABLED
	bool
	prompt "Enable proprietary traces over UART"
	# Modem tracing over UART use the UARTE1 as dedicated peripheral.
	# This enable UARTE1 peripheral and includes nrfx UARTE driver.
	select NRFX_UARTE1

config NRF91_SOCKET_SEND_SPLIT_LARGE_BLOCKS
	bool "Split large blocks passed to send() or sendto()"
	default n
	help
	  Workaround a limitation in the Modem library regarding the return
	  value for send() or sendto() calls larger than the module can handle.
	  It should send the data up to the maximum, and return that as the return value.
	  Instead, it returns error 22.

config NRF91_SOCKET_BLOCK_LIMIT
	int "Maximum size the modem can send"
	default 2048
	help
	  Blocks larger than this value will be split into two or more
	  send() or sendto() calls. This may not work for certain kinds
	  of sockets or certain flag parameter values.

config NRF_MODEM_LIB_SENDMSG_BUF_SIZE
	int "Size of the sendmsg intermediate buffer"
	default 128
	help
	  Size of an intermediate buffer used by `sendmsg` to repack data and
	  therefore limit the number of `sendto` calls. The buffer is created
	  in a static memory, so it does not impact stack/heap usage. In case
	  the repacked message would not fit into the buffer, `sendmsg` sends
	  each message part separately.

comment "Heap and buffers"

config NRF_MODEM_LIB_HEAP_SIZE
	int "Library heap size"
	default 512
	range 512 2048
	help
	  Size of the heap buffer used by the library.
	  This heap is allocated in the application's RAM.

config NRF_MODEM_LIB_SHMEM_CTRL_SIZE
	hex
	default NRF_MODEM_SHMEM_CTRL_SIZE
	help
	  Size of the shared memory area used for control structures.
	  This is a constant for a given library build, and is exported
	  by the library via NRF_MODEM_SHMEM_CTRL_SIZE.

config NRF_MODEM_LIB_SHMEM_TX_SIZE
	int "TX region size"
	range 1024 16384
<<<<<<< HEAD
	default 4096
=======
	default 8192
>>>>>>> 9e71b0a0
	help
	  Size of the shared memory area owned by the application.
	  This area holds all outgoing data from the application, e.g. buffers passed to `send()`.
	  The size of this buffer affects directly the largest payload that can sent be on AT sockets.

config NRF_MODEM_LIB_SHMEM_RX_SIZE
	int "RX region size"
	range 1544 16384
<<<<<<< HEAD
	default 4096
=======
	default 8192
>>>>>>> 9e71b0a0
	help
	  Size of the shared memory area owned by the modem.
	  This area holds all incoming data from the modem, plus the modem's own control structures.
	  The minimum memory requirements stem from the size of the RPC lists (264 bytes = 8 + (32 * 8)),
	  plus the RPC messages and data buffers (1280 bytes = 256 + 1024).

config NRF_MODEM_LIB_SHMEM_TRACE_SIZE
	int "Trace region size" if NRF_MODEM_LIB_TRACE_ENABLED
	default 16384 if NRF_MODEM_LIB_TRACE_ENABLED
	default 0
	help
	  Size of the shared memory area used to receive modem traces.

menu "Diagnostics"

config NRF_MODEM_LIB_DEBUG_ALLOC
	depends on LOG
	bool "Print allocations on the library heap"

config NRF_MODEM_LIB_DEBUG_SHM_TX_ALLOC
	depends on LOG
	bool "Print allocations on the TX region"

config NRF_MODEM_LIB_HEAP_DUMP_PERIODIC
	bool "Periodically dump library heap contents"

config NRF_MODEM_LIB_HEAP_DUMP_PERIOD_MS
	depends on NRF_MODEM_LIB_HEAP_DUMP_PERIODIC
	int "Period (millisec)"
	default 20000

config NRF_MODEM_LIB_SHM_TX_DUMP_PERIODIC
	bool "Periodically dump the TX memory region contents"

config NRF_MODEM_LIB_SHMEM_TX_DUMP_PERIOD_MS
	depends on NRF_MODEM_LIB_SHM_TX_DUMP_PERIODIC
	int "Period (millisec)"
	default 20000

endmenu

module = NRF_MODEM_LIB
module-str = Modem library
source "subsys/logging/Kconfig.template.log_config"

endif # NRF_MODEM_LIB

# Leave a set of deprecated entries to smooth transition to NRF_MODEM_LIB

menu "BSD library (deprecated)"
comment "All the configs below are deprecated, please use NRF_MODEM_LIB equivalents instead"

config BSD_LIBRARY
	bool "Enable BSD Library"
	select NRF_MODEM_LIB
	help
	  This setting is deprecated.
	  Use NRF_MODEM_LIB instead.

if BSD_LIBRARY
config BSD_LIBRARY_SYS_INIT
	bool "Initialize during SYS_INIT"
	select NRF_MODEM_LIB_SYS_INIT
	help
	  This setting is deprecated.
	  Use NRF_MODEM_LIB_SYS_INIT instead.

config BSD_LIBRARY_TRACE_ENABLED
	bool "Enable proprietary traces over UART"
	select NRF_MODEM_LIB_TRACE_ENABLED
	help
	  This setting is deprecated.
	  Use NRF_MODEM_LIB_TRACE_ENABLED instead.
endif

endmenu<|MERGE_RESOLUTION|>--- conflicted
+++ resolved
@@ -77,11 +77,7 @@
 config NRF_MODEM_LIB_SHMEM_TX_SIZE
 	int "TX region size"
 	range 1024 16384
-<<<<<<< HEAD
-	default 4096
-=======
 	default 8192
->>>>>>> 9e71b0a0
 	help
 	  Size of the shared memory area owned by the application.
 	  This area holds all outgoing data from the application, e.g. buffers passed to `send()`.
@@ -90,11 +86,7 @@
 config NRF_MODEM_LIB_SHMEM_RX_SIZE
 	int "RX region size"
 	range 1544 16384
-<<<<<<< HEAD
-	default 4096
-=======
 	default 8192
->>>>>>> 9e71b0a0
 	help
 	  Size of the shared memory area owned by the modem.
 	  This area holds all incoming data from the modem, plus the modem's own control structures.
