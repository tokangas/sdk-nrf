/*
 * Copyright (c) 2018 Nordic Semiconductor ASA
 *
 * SPDX-License-Identifier: LicenseRef-Nordic-5-Clause
 */

#include <string.h>
#include <init.h>
#include <zephyr.h>
#include <nrf_modem_os.h>
#include <nrf_modem_platform.h>
#include <nrf.h>
#include <nrfx_ipc.h>
#include <nrf_errno.h>
#include <errno.h>
#include <pm_config.h>
#include <logging/log.h>

#ifdef CONFIG_NRF_MODEM_LIB_TRACE_ENABLED
#include <nrfx_uarte.h>
#endif

#ifndef ENOKEY
#define ENOKEY 2001
#endif

#ifndef EKEYEXPIRED
#define EKEYEXPIRED 2002
#endif

#ifndef EKEYREVOKED
#define EKEYREVOKED 2003
#endif

#ifndef EKEYREJECTED
#define EKEYREJECTED 2004
#endif

#define UNUSED_FLAGS 0

/* Handle modem traces from IRQ context with lower priority. */
#define TRACE_IRQ EGU2_IRQn
#define TRACE_IRQ_PRIORITY 6

#ifdef CONFIG_NRF_MODEM_LIB_TRACE_ENABLED
/* Use UARTE1 as a dedicated peripheral to print traces. */
static const nrfx_uarte_t uarte_inst = NRFX_UARTE_INSTANCE(1);
#endif

#define THREAD_MONITOR_ENTRIES 10

LOG_MODULE_REGISTER(nrf_modem_lib, CONFIG_NRF_MODEM_LIB_LOG_LEVEL);

struct mem_diagnostic_info {
	uint32_t failed_allocs;
};

struct sleeping_thread {
	sys_snode_t node;
	struct k_sem sem;
};

/* Shared memory heap
 * This heap is not initialized with the K_HEAP macro because
 * it should be initialized in the shared memory area reserved by
 * the Partition Manager. This happens in `nrf_modem_os_init()`.
 */
static struct k_heap shmem_heap;

/* Library heap, defined here in application RAM */
static K_HEAP_DEFINE(library_heap, CONFIG_NRF_MODEM_LIB_HEAP_SIZE);

/* Store information about failed allocations */
static struct mem_diagnostic_info shmem_diag;
static struct mem_diagnostic_info heap_diag;

/* An array of thread ID and RPC counter pairs, used to avoid race conditions.
 * It allows to identify whether it is safe to put the thread to sleep or not.
 */
static struct thread_monitor_entry {
	k_tid_t id; /* Thread ID. */
	int cnt; /* Last RPC event count. */
} thread_event_monitor[THREAD_MONITOR_ENTRIES];

/* A list of threads that are sleeping and should be woken up on next event. */
static sys_slist_t sleeping_threads;

/* RPC event counter, incremented on each RPC event. */
static atomic_t rpc_event_cnt;

/* Get thread monitor structure assigned to a specific thread id, with a RPC
 * counter value at which nrf_modem_lib last checked the 'readiness' of a thread
 */
static struct thread_monitor_entry *thread_monitor_entry_get(k_tid_t id)
{
	struct thread_monitor_entry *entry = thread_event_monitor;
	struct thread_monitor_entry *new_entry = thread_event_monitor;
	int entry_age, oldest_entry_age = 0;

	for ( ; PART_OF_ARRAY(thread_event_monitor, entry); entry++) {
		if (entry->id == id) {
			return entry;
		} else if (entry->id == 0) {
			/* Uninitialized field. */
			new_entry = entry;
			break;
		}

		/* Identify oldest entry. */
		entry_age = rpc_event_cnt - entry->cnt;
		if (entry_age > oldest_entry_age) {
			oldest_entry_age = entry_age;
			new_entry = entry;
		}
	}

	new_entry->id = id;
	new_entry->cnt = rpc_event_cnt - 1;

	return new_entry;
}

/* Update thread monitor entry RPC counter. */
static void thread_monitor_entry_update(struct thread_monitor_entry *entry)
{
	entry->cnt = rpc_event_cnt;
}

/* Verify that thread can be put into sleep (no RPC event occured in a
 * meantime), or whether we should return to nrf_modem_lib to re-verify if a sleep is
 * needed.
 */
static bool can_thread_sleep(struct thread_monitor_entry *entry)
{
	bool allow_to_sleep = true;

	if (rpc_event_cnt != entry->cnt) {
		thread_monitor_entry_update(entry);
		allow_to_sleep = false;
	}

	return allow_to_sleep;
}

/* Initialize sleeping thread structure. */
static void sleeping_thread_init(struct sleeping_thread *thread)
{
	k_sem_init(&thread->sem, 0, 1);
}

/* Add thread to the sleeping threads list. Will return information whether
 * the thread was allowed to sleep or not.
 */
static bool sleeping_thread_add(struct sleeping_thread *thread)
{
	bool allow_to_sleep = false;
	struct thread_monitor_entry *entry;

	uint32_t key = irq_lock();

	entry = thread_monitor_entry_get(k_current_get());

	if (can_thread_sleep(entry)) {
		allow_to_sleep = true;
		sys_slist_append(&sleeping_threads, &thread->node);
	}

	irq_unlock(key);

	return allow_to_sleep;
}

/* Remove a thread form the sleeping threads list. */
static void sleeping_thread_remove(struct sleeping_thread *thread)
{
	struct thread_monitor_entry *entry;

	uint32_t key = irq_lock();

	sys_slist_find_and_remove(&sleeping_threads, &thread->node);

	entry = thread_monitor_entry_get(k_current_get());
	thread_monitor_entry_update(entry);

	irq_unlock(key);
}

int32_t nrf_modem_os_timedwait(uint32_t context, int32_t *timeout)
{
	struct sleeping_thread thread;
	int64_t start, remaining;

	start = k_uptime_get();

	if (*timeout == 0) {
		k_yield();
		return NRF_ETIMEDOUT;
	}

	if (*timeout < 0) {
		*timeout = SYS_FOREVER_MS;
	}

	sleeping_thread_init(&thread);

	if (!sleeping_thread_add(&thread)) {
		return 0;
	}

	(void)k_sem_take(&thread.sem, SYS_TIMEOUT_MS(*timeout));

	sleeping_thread_remove(&thread);

	if (*timeout == SYS_FOREVER_MS) {
		return 0;
	}

	/* Calculate how much time is left until timeout. */
	remaining = *timeout - k_uptime_delta(&start);
	*timeout = remaining > 0 ? remaining : 0;

	if (*timeout == 0) {
		return NRF_ETIMEDOUT;
	}

	return 0;
}

void nrf_modem_os_errno_set(int err_code)
{
	switch (err_code) {
	case NRF_EPERM:
		errno = EPERM;
		break;
	case NRF_ENOENT:
		errno = ENOENT;
		break;
	case NRF_EIO:
		errno = EIO;
		break;
	case NRF_ENOEXEC:
		errno = ENOEXEC;
		break;
	case NRF_EBADF:
		errno = EBADF;
		break;
	case NRF_ENOMEM:
		errno = ENOMEM;
		break;
	case NRF_EACCES:
		errno = EACCES;
		break;
	case NRF_EFAULT:
		errno = EFAULT;
		break;
	case NRF_EINVAL:
		errno = EINVAL;
		break;
	case NRF_EMFILE:
		errno = EMFILE;
		break;
	case NRF_EAGAIN:
		errno = EAGAIN;
		break;
	case NRF_EDOM:
		errno = EDOM;
		break;
	case NRF_EPROTOTYPE:
		errno = EPROTOTYPE;
		break;
	case NRF_ENOPROTOOPT:
		errno = ENOPROTOOPT;
		break;
	case NRF_EPROTONOSUPPORT:
		errno = EPROTONOSUPPORT;
		break;
	case NRF_ESOCKTNOSUPPORT:
		errno = ESOCKTNOSUPPORT;
		break;
	case NRF_EOPNOTSUPP:
		errno = EOPNOTSUPP;
		break;
	case NRF_EAFNOSUPPORT:
		errno = EAFNOSUPPORT;
		break;
	case NRF_EADDRINUSE:
		errno = EADDRINUSE;
		break;
	case NRF_ENETDOWN:
		errno = ENETDOWN;
		break;
	case NRF_ENETUNREACH:
		errno = ENETUNREACH;
		break;
	case NRF_ENETRESET:
		errno = ENETRESET;
		break;
	case NRF_ECONNRESET:
		errno = ECONNRESET;
		break;
	case NRF_EISCONN:
		errno = EISCONN;
		break;
	case NRF_ENOTCONN:
		errno = ENOTCONN;
		break;
	case NRF_ETIMEDOUT:
		errno = ETIMEDOUT;
		break;
	case NRF_ENOBUFS:
		errno = ENOBUFS;
		break;
	case NRF_EHOSTDOWN:
		errno = EHOSTDOWN;
		break;
	case NRF_EINPROGRESS:
		errno = EINPROGRESS;
		break;
	case NRF_EALREADY:
		errno = EALREADY;
		break;
	case NRF_ECANCELED:
		errno = ECANCELED;
		break;
	case NRF_ENOKEY:
		errno = ENOKEY;
		break;
	case NRF_EKEYEXPIRED:
		errno = EKEYEXPIRED;
		break;
	case NRF_EKEYREVOKED:
		errno = EKEYREVOKED;
		break;
	case NRF_EKEYREJECTED:
		errno = EKEYREJECTED;
		break;
	case NRF_EMSGSIZE:
		errno = EMSGSIZE;
		break;
	case NRF_ECONNABORTED:
		errno = ECONNABORTED;
		break;
	default:
		/* Catch untranslated errnos.
		 * Log the untranslated errno and return a magic value
		 * to make sure this situation is clearly distinguishable.
		 */
		__ASSERT(false, "Untranslated errno %d set by nrf_modem_lib!", err_code);
		LOG_ERR("Untranslated errno %d set by nrf_modem_lib!", err_code);
		errno = 0xBAADBAAD;
		break;
	}
}

void nrf_modem_os_application_irq_set(void)
{
	NVIC_SetPendingIRQ(NRF_MODEM_APPLICATION_IRQ);
}

void nrf_modem_os_application_irq_clear(void)
{
	NVIC_ClearPendingIRQ(NRF_MODEM_APPLICATION_IRQ);
}

void nrf_modem_os_trace_irq_set(void)
{
	NVIC_SetPendingIRQ(TRACE_IRQ);
}

void nrf_modem_os_trace_irq_clear(void)
{
	NVIC_ClearPendingIRQ(TRACE_IRQ);
}

ISR_DIRECT_DECLARE(rpc_proxy_irq_handler)
{
	atomic_inc(&rpc_event_cnt);

	nrf_modem_os_application_irq_handler();

	struct sleeping_thread *thread;

	/* Wake up all sleeping threads. */
	SYS_SLIST_FOR_EACH_CONTAINER(&sleeping_threads, thread, node) {
		k_sem_give(&thread->sem);
	}

	ISR_DIRECT_PM(); /* PM done after servicing interrupt for best latency
			  */
	return 1; /* We should check if scheduling decision should be made */
}

ISR_DIRECT_DECLARE(trace_proxy_irq_handler)
{
	/*
	 * Process traces.
	 * The function has to be called even if UART traces are disabled.
	 */
	nrf_modem_os_trace_irq_handler();
	ISR_DIRECT_PM(); /* PM done after servicing interrupt for best latency
			  */
	return 1; /* We should check if scheduling decision should be made */
}

void trace_task_create(void)
{
	IRQ_DIRECT_CONNECT(TRACE_IRQ, TRACE_IRQ_PRIORITY,
			   trace_proxy_irq_handler, UNUSED_FLAGS);
	irq_enable(TRACE_IRQ);
}

void read_task_create(void)
{
	IRQ_DIRECT_CONNECT(NRF_MODEM_APPLICATION_IRQ,
			   NRF_MODEM_APPLICATION_IRQ_PRIORITY,
			   rpc_proxy_irq_handler, UNUSED_FLAGS);
	irq_enable(NRF_MODEM_APPLICATION_IRQ);
}

void trace_uart_init(void)
{
#ifdef CONFIG_NRF_MODEM_LIB_TRACE_ENABLED
	/* UART pins are defined in "nrf9160dk_nrf9160.dts". */
	const nrfx_uarte_config_t config = {
		/* Use UARTE1 pins routed on VCOM2. */
		.pseltxd = DT_PROP(DT_NODELABEL(uart1), tx_pin),
		.pselrxd = DT_PROP(DT_NODELABEL(uart1), rx_pin),
		.pselcts = NRF_UARTE_PSEL_DISCONNECTED,
		.pselrts = NRF_UARTE_PSEL_DISCONNECTED,

		.hal_cfg.hwfc = NRF_UARTE_HWFC_DISABLED,
		.hal_cfg.parity = NRF_UARTE_PARITY_EXCLUDED,
		.baudrate = NRF_UARTE_BAUDRATE_1000000,

		/* IRQ handler not used. Blocking mode.*/
		.interrupt_priority = NRFX_UARTE_DEFAULT_CONFIG_IRQ_PRIORITY,
		.p_context = NULL,
	};

	/* Initialize nrfx UARTE driver in blocking mode. */
	/* TODO: use UARTE in non-blocking mode with IRQ handler. */
	nrfx_uarte_init(&uarte_inst, &config, NULL);
#endif
}

void *nrf_modem_os_alloc(size_t bytes)
{
	void *addr = k_heap_alloc(&library_heap, bytes, K_NO_WAIT);
#ifdef CONFIG_NRF_MODEM_LIB_DEBUG_ALLOC
	if (addr) {
		LOG_INF("alloc(%d) -> %p", bytes, addr);
	} else {
		heap_diag.failed_allocs++;
	}
#endif
	return addr;
}

void nrf_modem_os_free(void *mem)
{
	k_heap_free(&library_heap, mem);
#ifdef CONFIG_NRF_MODEM_LIB_DEBUG_ALLOC
	LOG_INF("free(%p)", mem);
#endif
}

void *nrf_modem_os_shm_tx_alloc(size_t bytes)
{
	void *addr = k_heap_alloc(&shmem_heap, bytes, K_NO_WAIT);
#ifdef CONFIG_NRF_MODEM_LIB_DEBUG_SHM_TX_ALLOC
	if (addr) {
		LOG_INF("shm_tx_alloc(%d) -> %p", bytes, addr);
	} else {
		shmem_diag.failed_allocs++;
	}
#endif
	return addr;
}

void nrf_modem_os_shm_tx_free(void *mem)
{
	k_heap_free(&shmem_heap, mem);
#ifdef CONFIG_NRF_MODEM_LIB_DEBUG_SHM_TX_ALLOC
	LOG_INF("shm_tx_free(%p)", mem);
#endif
}

void nrf_modem_lib_heap_diagnose(void)
{
	printk("nrf_modem heap dump:\n");
	sys_heap_dump(&library_heap.heap);
	printk("Failed allocations: %u\n", heap_diag.failed_allocs);
}

void nrf_modem_lib_shm_tx_diagnose(void)
{
	printk("nrf_modem tx dump:\n");
	sys_heap_dump(&shmem_heap.heap);
	printk("Failed allocations: %u\n", shmem_diag.failed_allocs);
}

#if defined(CONFIG_NRF_MODEM_LIB_SHM_TX_DUMP_PERIODIC) || \
<<<<<<< HEAD
    defined(CONFIG_NRF_MODEM_LIB_HEAP_DUMP_PERIODIC)
=======
	defined(CONFIG_NRF_MODEM_LIB_HEAP_DUMP_PERIODIC)
>>>>>>> 9e71b0a0

static K_THREAD_STACK_DEFINE(work_q_stack_area, 512);
static struct k_work_q modem_diag_worqk;

enum heap_type {
	SHMEM, LIBRARY
};

struct task {
	struct k_delayed_work work;
	enum heap_type type;
};

#ifdef CONFIG_NRF_MODEM_LIB_SHM_TX_DUMP_PERIODIC
static struct task shmem_task = { .type = SHMEM };
#endif
#ifdef CONFIG_NRF_MODEM_LIB_HEAP_DUMP_PERIODIC
static struct task heap_task  = { .type = LIBRARY };
#endif

static void diag_task(struct k_work *item)
{
	struct task *t = CONTAINER_OF(item, struct task, work);

	switch (t->type) {
	case SHMEM:
#ifdef CONFIG_NRF_MODEM_LIB_SHM_TX_DUMP_PERIODIC
		nrf_modem_lib_shm_tx_diagnose();
		k_delayed_work_submit(&shmem_task.work,
			K_MSEC(CONFIG_NRF_MODEM_LIB_SHMEM_TX_DUMP_PERIOD_MS));
#endif
		break;
	case LIBRARY:
#ifdef CONFIG_NRF_MODEM_LIB_HEAP_DUMP_PERIODIC
		nrf_modem_lib_heap_diagnose();
		k_delayed_work_submit(&heap_task.work,
			K_MSEC(CONFIG_NRF_MODEM_LIB_HEAP_DUMP_PERIOD_MS));
#endif
		break;
	}
}
#endif

/* This function is called by nrf_modem_init() */
void nrf_modem_os_init(void)
{
	sys_slist_init(&sleeping_threads);
	atomic_clear(&rpc_event_cnt);

	read_task_create();

	/* Configure and enable modem tracing over UART. */
	trace_uart_init();
	trace_task_create();

	memset(&heap_diag, 0x00, sizeof(heap_diag));
	memset(&shmem_diag, 0x00, sizeof(shmem_diag));

	/* Initialize TX heap */
	k_heap_init(&shmem_heap,
		    (void *)PM_NRF_MODEM_LIB_TX_ADDRESS,
		    CONFIG_NRF_MODEM_LIB_SHMEM_TX_SIZE);

#if defined(CONFIG_NRF_MODEM_LIB_SHM_TX_DUMP_PERIODIC) || \
<<<<<<< HEAD
    defined(CONFIG_NRF_MODEM_LIB_HEAP_DUMP_PERIODIC)
=======
	defined(CONFIG_NRF_MODEM_LIB_HEAP_DUMP_PERIODIC)
>>>>>>> 9e71b0a0
	k_work_q_start(&modem_diag_worqk, work_q_stack_area,
		       K_THREAD_STACK_SIZEOF(work_q_stack_area),
		       K_LOWEST_APPLICATION_THREAD_PRIO);
#endif

#ifdef CONFIG_NRF_MODEM_LIB_SHM_TX_DUMP_PERIODIC
	k_delayed_work_init(&shmem_task.work, diag_task);
	k_delayed_work_submit(&shmem_task.work,
		K_MSEC(CONFIG_NRF_MODEM_LIB_SHMEM_TX_DUMP_PERIOD_MS));
#endif

#ifdef CONFIG_NRF_MODEM_LIB_HEAP_DUMP_PERIODIC
	k_delayed_work_init(&heap_task.work, diag_task);
	k_delayed_work_submit(&heap_task.work,
		K_MSEC(CONFIG_NRF_MODEM_LIB_HEAP_DUMP_PERIOD_MS));
#endif
}

int32_t nrf_modem_os_trace_put(const uint8_t * const data, uint32_t len)
{
#ifdef CONFIG_NRF_MODEM_LIB_TRACE_ENABLED
	/* Max DMA transfers are 255 bytes.
	 * Split RAM buffer into smaller chunks
	 * to be transferred using DMA.
	 */
	uint32_t remaining_bytes = len;

	while (remaining_bytes) {
		uint8_t transfer_len = MIN(remaining_bytes, UINT8_MAX);
		uint32_t idx = len - remaining_bytes;

		nrfx_uarte_tx(&uarte_inst, &data[idx], transfer_len);
		remaining_bytes -= transfer_len;
	}
#endif

	return 0;
}<|MERGE_RESOLUTION|>--- conflicted
+++ resolved
@@ -500,11 +500,7 @@
 }
 
 #if defined(CONFIG_NRF_MODEM_LIB_SHM_TX_DUMP_PERIODIC) || \
-<<<<<<< HEAD
-    defined(CONFIG_NRF_MODEM_LIB_HEAP_DUMP_PERIODIC)
-=======
 	defined(CONFIG_NRF_MODEM_LIB_HEAP_DUMP_PERIODIC)
->>>>>>> 9e71b0a0
 
 static K_THREAD_STACK_DEFINE(work_q_stack_area, 512);
 static struct k_work_q modem_diag_worqk;
@@ -569,11 +565,7 @@
 		    CONFIG_NRF_MODEM_LIB_SHMEM_TX_SIZE);
 
 #if defined(CONFIG_NRF_MODEM_LIB_SHM_TX_DUMP_PERIODIC) || \
-<<<<<<< HEAD
-    defined(CONFIG_NRF_MODEM_LIB_HEAP_DUMP_PERIODIC)
-=======
 	defined(CONFIG_NRF_MODEM_LIB_HEAP_DUMP_PERIODIC)
->>>>>>> 9e71b0a0
 	k_work_q_start(&modem_diag_worqk, work_q_stack_area,
 		       K_THREAD_STACK_SIZEOF(work_q_stack_area),
 		       K_LOWEST_APPLICATION_THREAD_PRIO);
