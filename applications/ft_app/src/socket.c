#include <shell/shell.h>
#include <strings.h>
<<<<<<< HEAD
#include <netdb.h>
#include <unistd.h>
#include <sys/socket.h>
//#include <nrf_socket.h>

#define MAX_SOCKETS     4
#define DEFAULT_DATA_SEND_INTERVAL 10

=======
#include <net/socket.h>
#include <fcntl.h>

#include "utils/getopt_port/getopt.h"

// Maximum number of sockets set to CONFIG_POSIX_MAX_FDS-1 as AT commands reserve one
#define MAX_SOCKETS (CONFIG_POSIX_MAX_FDS-1)
#define SEND_BUFFER_SIZE 4096+1
#define RECEIVE_BUFFER_SIZE 1536
#define RECEIVE_STACK_SIZE 2048
#define RECEIVE_PRIORITY 5
// Timeout for polling socket receive data. This limits how quickly data can be received after socket creation.
#define RECEIVE_POLL_TIMEOUT_MS 1000 // Milliseconds

enum socket_mode {
	SOCKET_MODE_BLOCKING = 0,
	SOCKET_MODE_NONBLOCKING
};

struct data_transfer_info {
	struct k_work work;
	struct k_timer timer;
	int socket_id;
};
>>>>>>> d9131515

typedef struct
{
	int fd;
	int family;
	int type;
	int port;
	int bind_port;
	bool in_use;
	bool log_receive_data;
	struct addrinfo *addrinfo;
	struct data_transfer_info send_info;
} socket_info_t;

static socket_info_t sockets[MAX_SOCKETS] = {0};
char send_buffer[SEND_BUFFER_SIZE];
char receive_buffer[RECEIVE_BUFFER_SIZE];


void socket_info_clear(socket_info_t* socket_info) {
	close(socket_info->fd);
	socket_info->fd = -1;
	socket_info->in_use = false;
	socket_info->log_receive_data = true;
	freeaddrinfo(socket_info->addrinfo);
	socket_info->addrinfo = NULL;
}

int get_socket_id_by_fd(int fd)
{
	for (int i = 0; i < MAX_SOCKETS; i++) {
		if (sockets[i].fd == fd) {
			return i;
		}
		}
	return -1;
}

static void socket_receive_handler()
{
	struct pollfd fds[MAX_SOCKETS];

	while (true) {
		int count = 0;

		for (int i = 0; i < MAX_SOCKETS; i++) {
			if (sockets[i].in_use) {
				fds[count].fd = sockets[i].fd;
				fds[count].events = POLLIN;
				fds[count].revents = 0;
				count++;
			}
		}

		int ret = poll(fds, count, RECEIVE_POLL_TIMEOUT_MS);

		if (ret > 0) {
			for (int i = 0; i < count; i++) {
				if (fds[i].revents & POLLIN) {
					int buffer_size;
					int socket_id = get_socket_id_by_fd(fds[i].fd);
					socket_info_t* socket_info = &(sockets[i]);
					while ((buffer_size = recv(
							fds[i].fd,
							receive_buffer,
							RECEIVE_BUFFER_SIZE,
							0)) > 0) {
						if (socket_info->log_receive_data) {
							printk("\nreceived data for socket socket_id=%d, buffer_size=%d:\n%s\n",
								socket_id,
							buffer_size,
							receive_buffer);
						}
						memset(receive_buffer, '\0',
							RECEIVE_BUFFER_SIZE);
					}
				}
			}
		}
	}
	printk("socket_receive_handler exit\n");
}

K_THREAD_DEFINE(socket_receive_thread, RECEIVE_STACK_SIZE,
                socket_receive_handler, NULL, NULL, NULL,
                RECEIVE_PRIORITY, 0, 0);

static int socket_send(socket_info_t *socket_info, char* data, bool log_data)
{
	if (log_data) {
	printk("socket data send: %s\n", data);
	}
	int bytes;
	if (socket_info->type == SOCK_STREAM) {
		// TCP
		bytes = send(socket_info->fd, data, strlen(data), 0);
	} else {
		// UDP
		int dest_addr_len = 0;
		if (socket_info->family == AF_INET) {
			dest_addr_len = sizeof(struct sockaddr_in);
		} else if (socket_info->family == AF_INET6) {
			dest_addr_len = sizeof(struct sockaddr_in6);
		}
		bytes = sendto(socket_info->fd, data, strlen(data), 0,
			socket_info->addrinfo->ai_addr, dest_addr_len);
	}
	if (bytes < 0) {
		printk("socket send failed, err %d\n", errno);
		return -1;
}
	return bytes;
}

static void data_send_work_handler(struct k_work *item)
{
	struct data_transfer_info* data_send_info_ptr =
		CONTAINER_OF(item, struct data_transfer_info, work);
	int socket_id = data_send_info_ptr->socket_id;
	socket_info_t* socket_info = &sockets[socket_id];

	if (!sockets[socket_id].in_use) {
		printk("Socket id=%d not in use. Fatal error and sending won't work.\n",
			socket_id);
			// TODO: stop timer
		return;
	}

	socket_send(socket_info, send_buffer, true);
}

static void data_send_timer_handler(struct k_timer *dummy)
{
	struct data_transfer_info* data_send_info_ptr =
		CONTAINER_OF(dummy, struct data_transfer_info, timer);
	int socket_id = data_send_info_ptr->socket_id;
	socket_info_t* socket_info = &sockets[socket_id];

	k_work_submit(&socket_info->send_info.work);
}

static void set_socket_mode(int fd, enum socket_mode mode)
{
    int flags = fcntl(fd, F_GETFL, 0);

    if (mode == SOCKET_MODE_NONBLOCKING) {
        fcntl(fd, F_SETFL, flags | (int) O_NONBLOCK);
    } else if (mode == SOCKET_MODE_BLOCKING) {
        fcntl(fd, F_SETFL, flags & ~(int) O_NONBLOCK);
    }
}

static void socket_open_and_connect(int family, int type, int proto, char* ip_address, int port, int bind_port)
{
	// TODO: TLS support

	int err;
	struct addrinfo hints = {
		.ai_family = family,
		.ai_socktype = type,
	};

	// Create socket
	socket_info_t *socket_info = NULL;
	int socket_id = 0;
	while (socket_id < MAX_SOCKETS) {
		if (!sockets[socket_id].in_use) {
			socket_info = &(sockets[socket_id]);
			socket_info_clear(socket_info);
			break;
		}
		socket_id++;
	}
	if (socket_info == NULL) {
		printk("Socket creation failed. MAX_SOCKETS=%d exceeded\n", MAX_SOCKETS);
		return;
	}

	// If proto is set to zero to let lower stack select it,
	// socket creation fails with errno=43 (PROTONOSUPPORT)
	int fd = socket(family, type, proto);
	if (fd < 0) {
		printk("socket create failed, err %d\n", errno);
		return;
	}
	socket_info->in_use = true;
	socket_info->fd = fd;
	socket_info->family = family;
	socket_info->type = type;
	socket_info->port = port;
	socket_info->bind_port = bind_port;

	// Get address to connect to
	err = getaddrinfo(ip_address, NULL, &hints, &socket_info->addrinfo);
	if (err) {
		printk("getaddrinfo() failed, err %d errno %d\n", err, errno);
		socket_info_clear(socket_info);
		return;
	}
	if (family == AF_INET) {
		((struct sockaddr_in *)socket_info->addrinfo->ai_addr)->sin_port = htons(port);
	} else if (family == AF_INET6) {
		((struct sockaddr_in6 *)socket_info->addrinfo->ai_addr)->sin6_port = htons(port);
	} else {
		printk("Unsupport family=%d\n", family);
	}

	printk("socket created socket_id=%d, fd=%d\n", socket_id, fd);

	// Bind socket
	if (bind_port > 0) {
		struct sockaddr_in sa_local;
		struct sockaddr_in6 sa_local6;
		memset(&sa_local, 0, sizeof(struct sockaddr_in));
		memset(&sa_local6, 0, sizeof(struct sockaddr_in6));

		sa_local.sin_family = family;
		sa_local.sin_port = htons(bind_port);
		sa_local.sin_addr.s_addr = INADDR_ANY;

		sa_local6.sin6_family = family;
		sa_local6.sin6_port = htons(bind_port);
		sa_local6.sin6_addr = in6addr_any;

		struct sockaddr *sa_local_ptr = NULL;
		int sa_local_len = 0;

		if (family == AF_INET) {
			sa_local_ptr = (struct sockaddr *)&sa_local;
			sa_local_len = sizeof(struct sockaddr_in);
		} else if (family == AF_INET6) {
			sa_local_ptr = (struct sockaddr *)&sa_local6;
			sa_local_len = sizeof(struct sockaddr_in6);
		}

		err = bind(fd, sa_local_ptr, sa_local_len);
		if (err) {
			printk("Unable to bind, errno %d\n", errno);
			socket_info_clear(socket_info);
			return;
		}
		}

	if (type == SOCK_STREAM) {
		// Connect TCP socket
		err = connect(fd, socket_info->addrinfo->ai_addr, socket_info->addrinfo->ai_addrlen);
		if (err) {
			printk("Unable to connect, errno %d\n", errno);
			socket_info_clear(socket_info);
			return;
		}
	}

	// Set socket to non-blocking mode to make sure receiving is not blocking polling of all sockets.
	set_socket_mode(socket_info->fd, SOCKET_MODE_NONBLOCKING);
}

int socket_connect_shell(const struct shell *shell, size_t argc, char **argv)
{
	int domain = -1;
	int type = -1;
	int proto = -1;
	int port = 0;
	int bind_port = 0;

	// TODO: Check that LTE link is connected because errors are not very descriptive if it's not.

	if (argc <= 4) {
		shell_error(shell, "At least 4 arguments required.");
		return -EINVAL;
	}

	// Address family = argv[1]
	if (!strcmp(argv[1], "inet")) {
		domain = AF_INET;
	} else if (!strcmp(argv[1], "inet6")) {
		domain = AF_INET6;
	} else if (!strcmp(argv[1], "packet")) {
		domain = AF_PACKET;
	} else {
		shell_error(shell, "Unsupported domain=%d", argv[1]);
		return -EINVAL;
	}

	// Socket type = argv[2]
	if (!strcmp(argv[2], "stream")) {
		type = SOCK_STREAM;
		proto = IPPROTO_TCP;
	} else if (!strcmp(argv[2], "dgram")) {
		type = SOCK_DGRAM;
		proto = IPPROTO_UDP;
	} else if (!strcmp(argv[2], "raw")) {
		type = SOCK_RAW;
		proto = 0;
	} else {
		shell_error(shell, "Unsupported type=%d", argv[2]);
		return -EINVAL;
	}

	// IP address = argv[3]

	// Port = argv[4]
	port = atoi(argv[4]);

	// Bind port = argv[5]
	if (argc > 5) {
		bind_port = atoi(argv[5]);
	}

	socket_open_and_connect(domain, type, proto, argv[3], port, bind_port);

	return 0;
}

int socket_send_shell(const struct shell *shell, size_t argc, char **argv)
{
	// Socket ID = argv[1]
	int socket_id = atoi(argv[1]);
	socket_info_t *socket_info = &(sockets[socket_id]);
	if (!socket_info->in_use) {
		shell_print(shell, "Socket id=%d not available", socket_id);
		return -EINVAL;
	}

	// Data to be sent = argv[2]
	// TODO: what if it's not given
	char* data = argv[2];

	// Data sending interval = argv[3]
	int interval = -1;
	if (argc > 3) {
		interval = atoi(argv[3]);
	}

	// Data length = argv[4]
	int ul_data_len = 0;
	if (argc > 4) {
		ul_data_len = atoi(argv[4]);
	}

	socket_info->log_receive_data = true;
	if (ul_data_len > 0) {
		// Send given amount of data to measure performance
		int bytes_sent = 0;
		int data_left = ul_data_len;
		socket_info->log_receive_data = false;
		set_socket_mode(socket_info->fd, SOCKET_MODE_BLOCKING);

		memset(send_buffer, 0, SEND_BUFFER_SIZE);
		memset(send_buffer, 'd', SEND_BUFFER_SIZE-1);

		s64_t time_stamp = k_uptime_get();
		// TODO: Get start time
		while (data_left > 0) {
			if (data_left < SEND_BUFFER_SIZE-1) {
				memset(send_buffer, 0, SEND_BUFFER_SIZE-1);
				memset(send_buffer, 'l', data_left);
			}
			bytes_sent += socket_send(socket_info, send_buffer, false);
			data_left -= strlen(send_buffer);
		}
		s64_t ul_time_ms = k_uptime_delta(&time_stamp);
		// 8 for bits in one byte, and 1000 for ms->s conversion
		double throughput = (double)(8 * 1000 * bytes_sent / ul_time_ms);

		shell_print(shell, "time_stamp=%d, ul_time_ms=%d, ",
				time_stamp, ul_time_ms);

		memset(send_buffer, 0, SEND_BUFFER_SIZE);
		set_socket_mode(socket_info->fd, SOCKET_MODE_NONBLOCKING);

		shell_print(shell, "Send summary:\n"
				"Data length: %7d bytes\n"
				"Time:        %7.2f s\n"
				"Throughput:  %7.0f bit/s\n",
				bytes_sent,
				(float)ul_time_ms / 1000,
				throughput);
	} else if (interval == 0 ) {
		if (k_timer_remaining_get(&socket_info->send_info.timer) > 0) {
			k_timer_stop(&socket_info->send_info.timer);
			shell_print(shell, "socket data send periodic stop");
		} else {
			shell_error(shell, "socket data send stop: periodic data not started");
			return -ENOEXEC;
		}
	} else if (interval > 0 ) {
		// TODO: This only work with data less than SEND_BUFFER_SIZE which is now 64 bytes.
		memcpy(send_buffer, data, strlen(data));
		shell_print(shell, "socket data send periodic with interval=%d", interval);
		k_timer_init(&socket_info->send_info.timer, data_send_timer_handler, NULL);
		k_work_init(&socket_info->send_info.work, data_send_work_handler);
		k_timer_start(&socket_info->send_info.timer, K_NO_WAIT, K_SECONDS(interval));
	} else {
		shell_print(shell, "socket data send");
		socket_send(socket_info, data, true);
		shell_print(shell, "socket data sent");
	}
	return 0;
}

int socket_close_shell(const struct shell *shell, size_t argc, char **argv)
{
	// Socket ID = argv[1]
	int socket_id = atoi(argv[1]);
	socket_info_t *socket_info = &(sockets[socket_id]);
	if (!socket_info->in_use) {
		shell_print(shell, "Socket id=%d not available", socket_id);
		return -EINVAL;
	}

	shell_print(shell, "close socket socket_id=%d, fd=%d", socket_id, socket_info->fd);
	socket_info_clear(socket_info);
	return 0;
}

int socket_list_shell(const struct shell *shell, size_t argc, char **argv)
{
	bool opened_sockets = false;
	for (int i = 0; i < MAX_SOCKETS; i++) {
		socket_info_t* socket_info = &(sockets[i]);
		if (socket_info->in_use) {
			opened_sockets = true;
			shell_print(shell, "Socket id=%d, fd=%d, family=%d, type=%d, port=%d, bind_port=%d", 
				i,
				socket_info->fd,
				socket_info->family,
				socket_info->type,
				socket_info->port,
				socket_info->bind_port);
		}
	}

	if (!opened_sockets) {
		shell_print(shell, "there are no open sockets");
	}
	return 0;
}<|MERGE_RESOLUTION|>--- conflicted
+++ resolved
@@ -1,16 +1,11 @@
 #include <shell/shell.h>
 #include <strings.h>
-<<<<<<< HEAD
-#include <netdb.h>
+#ifdef (CONFIG_POSIX_API)
 #include <unistd.h>
 #include <sys/socket.h>
-//#include <nrf_socket.h>
-
-#define MAX_SOCKETS     4
-#define DEFAULT_DATA_SEND_INTERVAL 10
-
-=======
+#else
 #include <net/socket.h>
+#endif
 #include <fcntl.h>
 
 #include "utils/getopt_port/getopt.h"
@@ -34,7 +29,6 @@
 	struct k_timer timer;
 	int socket_id;
 };
->>>>>>> d9131515
 
 typedef struct
 {
