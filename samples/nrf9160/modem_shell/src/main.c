/*
 * Copyright (c) 2020 Nordic Semiconductor ASA
 *
 * SPDX-License-Identifier: LicenseRef-BSD-5-Clause-Nordic
 */

#include <stdio.h>
#include <string.h>

#include <zephyr.h>
#include <init.h>

#include <sys/types.h>
#include <nrf9160.h>
#include <hal/nrf_gpio.h>
#include <logging/log_ctrl.h>

#include <modem/modem_info.h>
#include <modem/lte_lc.h>
<<<<<<< HEAD

#if defined(CONFIG_FTA_PPP)
#include <shell/shell.h>
#include "ppp_ctrl.h"
#endif

=======
#if defined(CONFIG_FTA_LTELC)
>>>>>>> 4342e790
#include "ltelc.h"
#endif

/* global variables */
struct modem_param_info modem_param;

#if !defined (CONFIG_RESET_ON_FATAL_ERROR)
#if 0
void k_sys_fatal_error_handler(unsigned int reason,
			       const z_arch_esf_t *esf)
{
//	ARG_UNUSED(esf);

	LOG_PROCESS();
	LOG_PANIC();
	printk("OHO! Running main.c error handler, reason: %d", reason);
	z_fatal_error(reason, esf);
//	k_fatal_halt(reason);
//	CODE_UNREACHABLE;
}
#endif
#endif

static void modem_trace_enable(void)
{
/* GPIO configurations for trace and debug */
#define CS_PIN_CFG_TRACE_CLK 21 //GPIO_OUT_PIN21_Pos
#define CS_PIN_CFG_TRACE_DATA0 22 //GPIO_OUT_PIN22_Pos
#define CS_PIN_CFG_TRACE_DATA1 23 //GPIO_OUT_PIN23_Pos
#define CS_PIN_CFG_TRACE_DATA2 24 //GPIO_OUT_PIN24_Pos
#define CS_PIN_CFG_TRACE_DATA3 25 //GPIO_OUT_PIN25_Pos

	// Configure outputs.
	// CS_PIN_CFG_TRACE_CLK
	NRF_P0_NS->PIN_CNF[CS_PIN_CFG_TRACE_CLK] =
		(GPIO_PIN_CNF_DRIVE_H0H1 << GPIO_PIN_CNF_DRIVE_Pos) |
		(GPIO_PIN_CNF_INPUT_Disconnect << GPIO_PIN_CNF_INPUT_Pos);

	// CS_PIN_CFG_TRACE_DATA0
	NRF_P0_NS->PIN_CNF[CS_PIN_CFG_TRACE_DATA0] =
		(GPIO_PIN_CNF_DRIVE_H0H1 << GPIO_PIN_CNF_DRIVE_Pos) |
		(GPIO_PIN_CNF_INPUT_Disconnect << GPIO_PIN_CNF_INPUT_Pos);

	// CS_PIN_CFG_TRACE_DATA1
	NRF_P0_NS->PIN_CNF[CS_PIN_CFG_TRACE_DATA1] =
		(GPIO_PIN_CNF_DRIVE_H0H1 << GPIO_PIN_CNF_DRIVE_Pos) |
		(GPIO_PIN_CNF_INPUT_Disconnect << GPIO_PIN_CNF_INPUT_Pos);

	// CS_PIN_CFG_TRACE_DATA2
	NRF_P0_NS->PIN_CNF[CS_PIN_CFG_TRACE_DATA2] =
		(GPIO_PIN_CNF_DRIVE_H0H1 << GPIO_PIN_CNF_DRIVE_Pos) |
		(GPIO_PIN_CNF_INPUT_Disconnect << GPIO_PIN_CNF_INPUT_Pos);

	// CS_PIN_CFG_TRACE_DATA3
	NRF_P0_NS->PIN_CNF[CS_PIN_CFG_TRACE_DATA3] =
		(GPIO_PIN_CNF_DRIVE_H0H1 << GPIO_PIN_CNF_DRIVE_Pos) |
		(GPIO_PIN_CNF_INPUT_Disconnect << GPIO_PIN_CNF_INPUT_Pos);

	NRF_P0_NS->DIR = 0xFFFFFFFF;
}
static int fta_shell_init(const struct device *unused)
{
	int err = 0;

	ARG_UNUSED(unused);

	printk("\nThe FT app sample started\n\n");

	modem_trace_enable();

#if defined(CONFIG_LTE_LINK_CONTROL) && defined(CONFIG_FTA_LTELC)
	ltelc_init();

	lte_lc_register_handler(ltelc_ind_handler); //for autoconnect
#endif

#if defined(CONFIG_MODEM_INFO)
	err = modem_info_init();
	if (err) {
		printk("\nModem info could not be established: %d", err);
		return err;
	}
	modem_info_params_init(&modem_param);
#endif
#if defined (CONFIG_FTA_PPP)
    ppp_ctrl_init();
#endif

	return err;
}

void main(void)
{
#if defined(CONFIG_LTE_LINK_CONTROL) && defined(CONFIG_FTA_LTELC)
	int err;
	if (IS_ENABLED(CONFIG_LTE_AUTO_INIT_AND_CONNECT)) {
		/* Do nothing, modem is already configured and LTE connected. */
	} else {
		err = lte_lc_init_and_connect_async(ltelc_ind_handler);
		if (err) {
			printk("\nModem could not be configured, error: %d",
			       err);
			return;
		}

		/* Check LTE events of type LTE_LC_EVT_NW_REG_STATUS in
		 * lte_async_connect_handler() to determine when the LTE link is up.
		 */
	}
#endif
}

SYS_INIT(fta_shell_init, APPLICATION, CONFIG_APPLICATION_INIT_PRIORITY);<|MERGE_RESOLUTION|>--- conflicted
+++ resolved
@@ -17,16 +17,13 @@
 
 #include <modem/modem_info.h>
 #include <modem/lte_lc.h>
-<<<<<<< HEAD
 
 #if defined(CONFIG_FTA_PPP)
 #include <shell/shell.h>
 #include "ppp_ctrl.h"
 #endif
 
-=======
 #if defined(CONFIG_FTA_LTELC)
->>>>>>> 4342e790
 #include "ltelc.h"
 #endif
 
