--- conflicted
+++ resolved
@@ -56,12 +56,8 @@
     # https://developer.nordicsemi.com/nRF_Connect_SDK/doc/latest/zephyr/guides/modules.html
     - name: zephyr
       repo-path: sdk-zephyr
-<<<<<<< HEAD
       revision: mosh-ppp-trials
       remote: mosh-dev
-=======
-      revision: 3b3f0c541cb4a8b1540e0f34a092fce47b95e141
->>>>>>> 9e71b0a0
       import:
         # In addition to the zephyr repository itself, NCS also
         # imports the contents of zephyr/west.yml at the above
@@ -108,11 +104,7 @@
     - name: nrfxlib
       repo-path: sdk-nrfxlib
       path: nrfxlib
-<<<<<<< HEAD
-      revision: pull/393/head
-=======
       revision: a21b5e298e5b22340b9dfbd489e8c00483868284
->>>>>>> 9e71b0a0
     - name: trusted-firmware-m
       repo-path: sdk-trusted-firmware-m
       path: modules/tee/tfm
