--- conflicted
+++ resolved
@@ -20,8 +20,6 @@
     # NCS repositories are hosted here.
     - name: ncs
       url-base: https://github.com/nrfconnect
-    - name: mosh-dev
-      url-base: https://github.com/trantanen
     # Third-party repository sources:
     - name: zephyrproject
       url-base: https://github.com/zephyrproject-rtos
@@ -54,12 +52,7 @@
     # https://developer.nordicsemi.com/nRF_Connect_SDK/doc/latest/zephyr/guides/modules.html
     - name: zephyr
       repo-path: sdk-zephyr
-<<<<<<< HEAD
-      revision: ppp-dial-up-with-zpckt-sckt
-      remote: mosh-dev
-=======
       revision: 54dea0b2b5309098c388a836fe9b152318592495
->>>>>>> db57f65c
       import:
         # In addition to the zephyr repository itself, NCS also
         # imports the contents of zephyr/west.yml at the above
@@ -106,11 +99,7 @@
     - name: nrfxlib
       repo-path: sdk-nrfxlib
       path: nrfxlib
-<<<<<<< HEAD
-      revision: pull/432/head
-=======
       revision: 90de100860c8b403b39090cb6fca4101ef473d8a
->>>>>>> db57f65c
     - name: trusted-firmware-m
       repo-path: sdk-trusted-firmware-m
       path: modules/tee/tfm
