--- conflicted
+++ resolved
@@ -99,11 +99,7 @@
     - name: nrfxlib
       repo-path: sdk-nrfxlib
       path: nrfxlib
-<<<<<<< HEAD
-      revision: c229bd9a0decb897c35f7b34c4ea1960fc8d52d6
-=======
       revision: fb936182435a1ae90fafbb8840e70a45d6f99a4e
->>>>>>> 90a28ba8
     - name: trusted-firmware-m
       repo-path: sdk-trusted-firmware-m
       path: modules/tee/tfm
